--- conflicted
+++ resolved
@@ -165,104 +165,6 @@
     raw_solver(claripy.solvers.BranchingSolver)
     raw_solver(claripy.solvers.CompositeSolver)
 def raw_solver(solver_type):
-<<<<<<< HEAD
-    clrp = claripy.ClaripyStandalone()
-    #bc = claripy.backends.BackendConcrete(clrp)
-    #bz = claripy.backends.BackendZ3(clrp)
-    #clrp.expression_backends = [ bc, bz, ba ]
-
-    s = solver_type(clrp)
-
-    s.simplify()
-
-    x = clrp.BitVec('x', 32)
-    y = clrp.BitVec('y', 32)
-    z = clrp.BitVec('z', 32)
-
-    l.debug("adding constraints")
-
-    s.add(x == 10)
-    s.add(y == 15)
-    l.debug("checking")
-    nose.tools.assert_true(s.satisfiable())
-    nose.tools.assert_false(s.satisfiable(extra_constraints=[x == 5]))
-    nose.tools.assert_equal(s.eval(x + 5, 1)[0], 15)
-    nose.tools.assert_true(s.solution(x + 5, 15))
-    nose.tools.assert_true(s.solution(x, 10))
-    nose.tools.assert_true(s.solution(y, 15))
-    nose.tools.assert_false(s.solution(y, 13))
-
-
-    shards = s.split()
-    nose.tools.assert_equal(len(shards), 2)
-    nose.tools.assert_equal(len(shards[0].variables), 1)
-    nose.tools.assert_equal(len(shards[1].variables), 1)
-    nose.tools.assert_equal({ len(shards[0].constraints), len(shards[1].constraints) }, { 1, 2 }) # adds the != from the solution() check
-
-    s = solver_type(clrp)
-    #clrp.expression_backends = [ bc, ba, bz ]
-    s.add(clrp.UGT(x, 10))
-    s.add(clrp.UGT(x, 20))
-    s.simplify()
-    nose.tools.assert_equal(len(s.constraints), 1)
-    #nose.tools.assert_equal(str(s.constraints[0]._obj), "Not(ULE(x <= 20))")
-
-    s.add(clrp.UGT(y, x))
-    s.add(clrp.ULT(z, 5))
-
-    #print "========================================================================================"
-    #print "========================================================================================"
-    #print "========================================================================================"
-    #print "========================================================================================"
-    #a = s.eval(z, 100)
-    #print "ANY:", a
-    #print "========================================================================================"
-    #mx = s.max(z)
-    #print "MAX",mx
-    #print "========================================================================================"
-    #mn = s.min(z)
-    #print "MIN",mn
-    #print "========================================================================================"
-    #print "========================================================================================"
-    #print "========================================================================================"
-    #print "========================================================================================"
-
-    nose.tools.assert_equal(s.max(z), 4)
-    nose.tools.assert_equal(s.min(z), 0)
-    nose.tools.assert_equal(s.min(y), 22)
-    nose.tools.assert_equal(s.max(y), 2**y.size()-1)
-
-    ss = s.split()
-    nose.tools.assert_equal(len(ss), 2)
-    if type(s) is claripy.solvers.BranchingSolver:
-        nose.tools.assert_equal({ len(_.constraints) for _ in ss }, { 2, 3 }) # constraints from min or max
-    elif type(s) is claripy.solvers.CompositeSolver:
-        nose.tools.assert_equal({ len(_.constraints) for _ in ss }, { 2, 2 }) # constraints from min or max
-
-    # test that False makes it unsat
-    s = solver_type(clrp)
-    s.add(clrp.BitVecVal(1,1) == clrp.BitVecVal(1,1))
-    nose.tools.assert_true(s.satisfiable())
-    s.add(clrp.BitVecVal(1,1) == clrp.BitVecVal(0,1))
-    nose.tools.assert_false(s.satisfiable())
-
-    # test extra constraints
-    s = solver_type(clrp)
-    x = clrp.BitVec('x', 32)
-    nose.tools.assert_equal(s.eval(x, 2, extra_constraints=[x==10]), ( 10, ))
-    s.add(x == 10)
-    nose.tools.assert_false(s.solution(x, 2))
-    nose.tools.assert_true(s.solution(x, 10))
-
-    # test result caching
-
-    s = solver_type(clrp)
-    nose.tools.assert_true(s.satisfiable())
-    s.add(clrp.BoolVal(False))
-    nose.tools.assert_false(s.satisfiable())
-    s._result = None
-    nose.tools.assert_false(s.satisfiable())
-=======
 	clrp = claripy.ClaripyStandalone()
 	#bc = claripy.backends.BackendConcrete(clrp)
 	#bz = claripy.backends.BackendZ3(clrp)
@@ -359,7 +261,6 @@
 	nose.tools.assert_false(s.satisfiable())
 	s._result = None
 	nose.tools.assert_false(s.satisfiable())
->>>>>>> 8dd03558
 
 def test_solver_branching():
     raw_solver_branching(claripy.solvers.BranchingSolver)
