--- conflicted
+++ resolved
@@ -1,14 +1,7 @@
 #!/usr/bin/env python
 # pylint: disable=F0401,W0401,W0603,
 
-<<<<<<< HEAD
-# TODO: remove me before merging into master
-import logging; logging.basicConfig(level=logging.DEBUG)
-
-__version__ = "9.0.0.dev0"
-=======
 __version__ = "9.2.12.dev0"
->>>>>>> e4d42c5a
 
 if bytes is str:
     raise Exception("This module is designed for python 3 only. Please install an older version to use python 2.")
