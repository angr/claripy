--- conflicted
+++ resolved
@@ -235,13 +235,8 @@
 
         if self is None:
             self = super().__new__(cls)
-<<<<<<< HEAD
             self.__a_init__(op, a_args,
                             depth=depth,
-=======
-            depth = arg_max_depth + 1
-            self.__a_init__(op, a_args, depth=depth,
->>>>>>> adbf300b
                             uneliminatable_annotations=uneliminatable_annotations,
                             relocatable_annotations=relocatable_annotations, **kwargs)
             self._hash = h
