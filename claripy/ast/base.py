import itertools
import logging
import math
import os
import struct
import weakref
from collections import OrderedDict, deque, Counter
from itertools import chain
<<<<<<< HEAD
from typing import Optional
from past.builtins import long
=======
from typing import Optional, Generic, TypeVar, overload, TYPE_CHECKING, List, Iterable, Iterator, Tuple, NoReturn

if TYPE_CHECKING:
    from .bool import Bool
    from .fp import FP
    from ..annotation import Annotation
>>>>>>> 7f548b80

try:
    import cPickle as pickle
except ImportError:
    import pickle

try:
    # Python's build-in MD5 is about 2x faster than hashlib.md5 on short bytestrings
    import _md5 as md5
except ImportError:
    import hashlib as md5

l = logging.getLogger("claripy.ast")

WORKER = bool(os.environ.get("WORKER", False))
md5_unpacker = struct.Struct("2Q")
from_iterable = chain.from_iterable

# pylint:enable=unused-argument
# pylint:disable=unidiomatic-typecheck

T = TypeVar("T", bound="Base")


class ASTCacheKey(Generic[T]):
    def __init__(self, a: T):
        self.ast: T = a

    def __hash__(self):
        return hash(self.ast)

    def __eq__(self, other):
        return type(self) is type(other) and self.ast._hash == other.ast._hash

    def __repr__(self):
        return f"<Key {self.ast._type_name()} {self.ast.__repr__(inner=True)}>"


#
# AST variable naming
#

var_counter = itertools.count()
_unique_names = True


def _make_name(name: str, size: int, explicit_name: bool = False, prefix: str = "") -> str:
    if _unique_names and not explicit_name:
        # return "%s%s_%d_%d" % (prefix, name, next(var_counter), size)
        return "%s%s_%d" % (prefix, name, size)
    else:
        return name


def _d(h, cls, state):
    """
    This function is the deserializer for ASTs.
    It exists to work around the fact that pickle will (normally) call __new__() with no arguments during
    deserialization. For ASTs, this does not work.
    """
    op, args, length, variables, symbolic, annotations = state
    return cls.__new__(
        cls, op, args, length=length, variables=variables, symbolic=symbolic, annotations=annotations, hash=h
    )


class Base:
    """
    This is the base class of all claripy ASTs. An AST tracks a tree of operations on arguments.

    This class should not be instanciated directly - instead, use one of the constructor functions (BVS, BVV, FPS,
    FPV...) to construct a leaf node and then build more complicated expressions using operations.

    AST objects have *hash identity*. This means that an AST that has the same hash as another AST will be the *same*
    object. This is critical for efficient memory usage. As an example, the following is true::

        a, b = two different ASTs
        c = b + a
        d = b + a
        assert c is d

    :ivar op:                       The operation that is being done on the arguments
    :ivar args:                     The arguments that are being used
    """

    __slots__ = [
        "op",
        "args",
        "variables",
        "symbolic",
        "_hash",
        "_simplified",
        "_cached_encoded_name",
        "_cache_key",
        "_errored",
        "_eager_backends",
        "length",
        "_excavated",
        "_burrowed",
        "_uninitialized",
        "_uc_alloc_depth",
        "annotations",
        "simplifiable",
        "_uneliminatable_annotations",
        "_relocatable_annotations",
        "depth",
        "__weakref__",
        "_variable_paths",
        "_canonical_hash",
        "_ret_size"
    ]
    _hash_cache = weakref.WeakValueDictionary()
    _leaf_cache = weakref.WeakValueDictionary()

    FULL_SIMPLIFY = 1
    LITE_SIMPLIFY = 2
    UNSIMPLIFIED = 0

    LITE_REPR = 0
    MID_REPR = 1
    FULL_REPR = 2

    def __new__(cls, op, args, add_variables=None, hash=None, **kwargs):  # pylint:disable=redefined-builtin
        """
        This is called when you create a new Base object, whether directly or through an operation.
        It finalizes the arguments (see the _finalize function, above) and then computes
        a hash. If an AST of this hash already exists, it returns that AST. Otherwise,
        it creates, initializes, and returns the AST.

        :param op:                  The AST operation ('__add__', 'Or', etc)
        :param args:                The arguments to the AST operation (i.e., the objects to add)
        :param variables:           The symbolic variables present in the AST (default: empty set)
        :param symbolic:            A flag saying whether or not the AST is symbolic (default: False)
        :param length:              An integer specifying the bit length of this AST (default: None)
        :param simplified:          A measure of how simplified this AST is. 0 means unsimplified,
                                        1 means fast-simplified (basically, just undoing the Reverse
                                        op), and 2 means simplified through z3.
        :param errored:             A set of backends that are known to be unable to handle this AST.
        :param eager_backends:      A list of backends with which to attempt eager evaluation
        :param annotations:         A frozenset of annotations applied onto this AST.
        """

        # if any(isinstance(a, BackendObject) for a in args):
        #   raise Exception('asdf')

        a_args = args if type(args) is tuple else tuple(args)

        # initialize the following properties: symbolic, variables and errored
        need_symbolic = "symbolic" not in kwargs
        need_variables = "variables" not in kwargs
        need_errored = "errored" not in kwargs
        args_have_annotations = None
        # Note that `args_have_annotations` may not be set if we don't need to set any of the above variables, in which
        # case it will stay as None, and will be passed to __a_init__() "as is". __a_init__() will properly handle it
        # there.
        arg_max_depth = 0
        if need_symbolic or need_variables or need_errored:
            symbolic_flag = False
            variables_set = set()
            errored_set = set()
            for a in a_args:
                if not isinstance(a, Base):
                    continue
                if need_symbolic and not symbolic_flag:
                    symbolic_flag |= a.symbolic
                if need_variables:
                    variables_set |= a.variables
                if need_errored:
                    errored_set |= a._errored
                if args_have_annotations is not True:
                    args_have_annotations = args_have_annotations or bool(a.annotations)
                if arg_max_depth < a.depth:
                    arg_max_depth = a.depth

            if need_symbolic:
                kwargs["symbolic"] = symbolic_flag
            if need_variables:
                kwargs["variables"] = frozenset(variables_set)
            if need_errored:
                kwargs["errored"] = errored_set

        if type(kwargs["variables"]) is not frozenset:  # pylint:disable=unidiomatic-typecheck
            kwargs["variables"] = frozenset(kwargs["variables"])

        if add_variables:
            kwargs["variables"] = kwargs["variables"] | add_variables

        eager_backends = list(backends._eager_backends) if "eager_backends" not in kwargs else kwargs["eager_backends"]

        if not kwargs["symbolic"] and eager_backends is not None and op not in operations.leaf_operations:
            for eb in eager_backends:
                try:
                    r = operations._handle_annotations(eb._abstract(eb.call(op, args)), args)
                    if r is not None:
                        return r
                    else:
                        eager_backends.remove(eb)
                except BackendError:
                    eager_backends.remove(eb)

        # if we can't be eager anymore, null out the eagerness
        kwargs["eager_backends"] = None

        # whether this guy is initialized or not
        if "uninitialized" not in kwargs:
            kwargs["uninitialized"] = None

        if "uc_alloc_depth" not in kwargs:
            kwargs["uc_alloc_depth"] = None

        if "annotations" not in kwargs or kwargs["annotations"] is None:
            annotations = ()
        else:
            annotations = kwargs["annotations"]

        # process annotations
        if "skip_child_annotations" in kwargs:
            skip_child_annotations = kwargs.pop("skip_child_annotations")
        else:
            skip_child_annotations = False

        if not annotations and not args_have_annotations:
            uneliminatable_annotations = frozenset()
            relocatable_annotations = frozenset()
        else:
            ast_args = tuple(a for a in a_args if isinstance(a, Base))
            uneliminatable_annotations = frozenset(
                chain(
                    from_iterable(a._uneliminatable_annotations for a in ast_args)
                    if not skip_child_annotations
                    else tuple(),
                    tuple(a for a in annotations if not a.eliminatable and not a.relocatable),
                )
            )

            relocatable_annotations = tuple(
                OrderedDict(
                    (e, True)
                    for e in tuple(
                        chain(
                            from_iterable(a._relocatable_annotations for a in ast_args)
                            if not skip_child_annotations
                            else tuple(),
                            tuple(a for a in annotations if not a.eliminatable and a.relocatable),
                        )
                    )
                ).keys()
            )

            annotations = tuple(
                chain(
                    from_iterable(a._relocatable_annotations for a in ast_args)
                    if not skip_child_annotations
                    else tuple(),
                    tuple(a for a in annotations),
                )
            )

        kwargs["annotations"] = annotations

        cache = cls._hash_cache
        if hash is not None:
            h = hash
        elif op in {"BVS", "BVV", "BoolS", "BoolV", "FPS", "FPV"} and not annotations:
            if op == "FPV" and a_args[0] == 0.0 and math.copysign(1, a_args[0]) < 0:
                # Python does not distinguish between +0.0 and -0.0 so we add sign to tuple to distinguish
                h = (op, kwargs.get("length", None), ("-",) + a_args)
            elif op == "FPV" and math.isnan(a_args[0]):
                # cannot compare nans
                h = (op, kwargs.get("length", None), ("nan",) + a_args[1:])
            else:
                h = (op, kwargs.get("length", None), a_args)

            cache = cls._leaf_cache
        else:
            h = Base._calc_hash(op, a_args, kwargs) if hash is None else hash
        self = cache.get(h, None)
        if self is None:
            self = super().__new__(cls)
            depth = arg_max_depth + 1
            self.__a_init__(
                op,
                a_args,
                depth=depth,
                uneliminatable_annotations=uneliminatable_annotations,
                relocatable_annotations=relocatable_annotations,
                **kwargs,
            )
            self._hash = h
            cache[h] = self
        # else:
        #   if self.args != a_args or self.op != op or self.variables != kwargs['variables']:
        #       raise Exception("CRAP -- hash collision")

        return self

    @classmethod
    def __init_with_annotations__(
        cls, op, a_args, depth=None, uneliminatable_annotations=None, relocatable_annotations=None, **kwargs
    ):
        cache = cls._hash_cache
        h = Base._calc_hash(op, a_args, kwargs)
        self = cache.get(h, None)
        if self is not None:
            return self

        self = super().__new__(cls)
        self.__a_init__(
            op,
            a_args,
            depth=depth,
            uneliminatable_annotations=uneliminatable_annotations,
            relocatable_annotations=relocatable_annotations,
            **kwargs,
        )

        self._hash = h
        cache[h] = self

        return self

    def __reduce__(self):
        # HASHCONS: these attributes key the cache
        # BEFORE CHANGING THIS, SEE ALL OTHER INSTANCES OF "HASHCONS" IN THIS FILE
        return _d, (
            self._hash,
            self.__class__,
            (self.op, self.args, self.length, self.variables, self.symbolic, self.annotations),
        )

    def __init__(self, *args, **kwargs):
        pass

    @staticmethod
    def _calc_hash(op, args, keywords):
        """
        Calculates the hash of an AST, given the operation, args, and kwargs.

        :param op:                  The operation.
        :param args:                The arguments to the operation.
        :param keywords:            A dict including the 'symbolic', 'variables', and 'length' items.
        :returns:                   a hash.

        We do it using md5 to avoid hash collisions.
        (hash(-1) == hash(-2), for example)
        """
        args_tup = tuple(a if type(a) in (int, float) else getattr(a, "_hash", hash(a)) for a in args)
        # HASHCONS: these attributes key the cache
        # BEFORE CHANGING THIS, SEE ALL OTHER INSTANCES OF "HASHCONS" IN THIS FILE

        to_hash = Base._ast_serialize(op, args_tup, keywords)
        if to_hash is None:
            # fall back to pickle.dumps
            to_hash = (
                op,
                args_tup,
                str(keywords.get("length", None)),
                hash(keywords["variables"]),
                keywords["symbolic"],
                hash(keywords.get("annotations", None)),
            )
            to_hash = pickle.dumps(to_hash, -1)

        # Why do we use md5 when it's broken? Because speed is more important
        # than cryptographic integrity here. Then again, look at all those
        # allocations we're doing here... fast python is painful.
        hd = md5.md5(to_hash).digest()
        return md5_unpacker.unpack(hd)[0]  # 64 bits

    def canonical_hash(self):
        """
        Calculates a structural hash for this AST.
        If two ASTs differ only in variable names, ordering of commutative
        operations, and presence of reversible operations, this function
        *should* output the same hash for both.
        :return: A hash representing the structure of this AST
        """

        if self._canonical_hash is not None:
            return self._canonical_hash

        if self.op in operations.backend_symbol_creation_operations:
            path = ((self.op, 0),)
            counter = Counter()
            counter[path] += 1
            self._variable_paths = OrderedDict()
            self._variable_paths[self] = counter
            can_hash = hash((self.op,) + tuple(long(hash(t)) for t in self.args[1:]))
        elif self.op in operations.backend_creation_operations:
            self._variable_paths = OrderedDict()
            can_hash = hash((self.op,) + tuple(long(hash(t)) for t in self.args))
        else:
            if self.op in operations.nonstandard_reversible_operations:
                new_op = operations.nonstandard_reversible_operations[self.op]
                new_args = self.args[::-1]
            else:
                new_op = self.op
                new_args = self.args

            canonical_args = list(t.canonical_hash() if isinstance(t, Base) else long(hash(t))
                                  for t in new_args)


            tmp_var_paths = OrderedDict()

            for index, arg in enumerate(new_args):
                if not isinstance(arg, Base):
                    continue
                for var in arg._variable_paths:
                    if var not in tmp_var_paths:
                        tmp_var_paths[var] = Counter()
                    i = None if new_op in operations.commutative_operations else index
                    tmp_var_paths[var].update({
                            ((new_op, i),) + path: count
                            for path, count in arg._variable_paths[var].items()
                        })

            modified_args = zip(canonical_args, ([tmp_var_paths[var]
                                                  for var in arg._variable_paths]
                                                 if isinstance(arg, Base) else None
                                                 for arg in new_args))

            sorted_args = sorted(zip(new_args, modified_args), key=lambda x: str(x[1]))
            sorted_hashes = [a[1][0] for a in sorted_args]

            self._variable_paths = tmp_var_paths

            nameless = sorted([sorted(paths.items()) for paths in self._variable_paths.values()])
            to_hash = pickle.dumps(str(sorted_hashes) + str(nameless), -1)
            can_hash = md5_unpacker.unpack(md5.md5(to_hash).digest())[0]

        self._canonical_hash = long(can_hash)
        return self._canonical_hash

    @staticmethod
    def _arg_serialize(arg) -> Optional[bytes]:
        if arg is None:
            return b"\x0f"
        elif arg is True:
            return b"\x1f"
        elif arg is False:
            return b"\x2e"
        elif type(arg) is int:
            if arg < 0:
                if arg >= -0x7FFF:
                    return b"-" + struct.pack("<h", arg)
                elif arg >= -0x7FFF_FFFF:
                    return b"-" + struct.pack("<i", arg)
                elif arg >= -0x7FFF_FFFF_FFFF_FFFF:
                    return b"-" + struct.pack("<q", arg)
                return None
            else:
                if arg <= 0xFFFF:
                    return struct.pack("<H", arg)
                elif arg <= 0xFFFF_FFFF:
                    return struct.pack("<I", arg)
                elif arg <= 0xFFFF_FFFF_FFFF_FFFF:
                    return struct.pack("<Q", arg)
                return None
        elif type(arg) is str:
            return arg.encode()
        elif type(arg) is float:
            return struct.pack("f", arg)
        elif type(arg) is tuple:
            arr = []
            for elem in arg:
                b = Base._arg_serialize(elem)
                if b is None:
                    return None
                arr.append(b)
            return b"".join(arr)

        return None

    @staticmethod
    def _ast_serialize(op: str, args_tup, keywords) -> Optional[bytes]:
        """
        Serialize the AST and get a bytestring for hashing.

        :param op:          The operator.
        :param args_tup:    A tuple of arguments.
        :param keywords:    A dict of keywords.
        :return:            The serialized bytestring.
        """

        serialized_args = Base._arg_serialize(args_tup)
        if serialized_args is None:
            return None

        if "length" in keywords:
            length = Base._arg_serialize(keywords["length"])
            if length is None:
                return None
        else:
            length = b"none"

        variables = struct.pack("<Q", hash(keywords["variables"]) & 0xFFFF_FFFF_FFFF_FFFF)
        symbolic = b"\x01" if keywords["symbolic"] else b"\x00"
        if "annotations" in keywords:
            annotations = struct.pack("<Q", hash(keywords["annotations"]) & 0xFFFF_FFFF_FFFF_FFFF)
        else:
            annotations = b"\xf9"

        return op.encode() + serialized_args + length + variables + symbolic + annotations

    # pylint:disable=attribute-defined-outside-init
    def __a_init__(
        self,
        op,
        args,
        variables=None,
        symbolic=None,
        length=None,
        simplified=0,
        errored=None,
        eager_backends=None,
        uninitialized=None,
        uc_alloc_depth=None,
        annotations=None,
        encoded_name=None,
        depth=None,
        uneliminatable_annotations=None,
        relocatable_annotations=None,
        _ret_size=None
    ):  # pylint:disable=unused-argument
        """
        Initializes an AST. Takes the same arguments as ``Base.__new__()``

        We use this instead of ``__init__`` due to python's undesirable behavior w.r.t. automatically calling it on
        return from ``__new__``.
        """

        # HASHCONS: these attributes key the cache
        # BEFORE CHANGING THIS, SEE ALL OTHER INSTANCES OF "HASHCONS" IN THIS FILE
        self.op = op
        self.args = args if type(args) is tuple else tuple(args)
        self.length = length
        self.variables = frozenset(variables) if type(variables) is not frozenset else variables
        self.symbolic = symbolic
        self.annotations: Tuple[Annotation] = annotations
        self._uneliminatable_annotations = uneliminatable_annotations
        self._relocatable_annotations = relocatable_annotations

        self.depth = depth if depth is not None else 1

        self._eager_backends = eager_backends
        self._cached_encoded_name = encoded_name

        self._errored = errored if errored is not None else set()

        self._simplified = simplified
        self._cache_key = ASTCacheKey(self)
        self._excavated = None
        self._burrowed = None

        self._uninitialized = uninitialized
        self._uc_alloc_depth = uc_alloc_depth

        self._variable_paths = None
        self._canonical_hash = None
        self._ret_size = _ret_size

        # if len(self.args) == 0:
            # raise ClaripyOperationError("AST with no arguments!")

    # pylint:enable=attribute-defined-outside-init

    def __hash__(self):
        res = self._hash
        if type(self._hash) is not int:
            res = hash(self._hash)
        return res

    @property
    def cache_key(self: T) -> ASTCacheKey[T]:
        """
        A key that refers to this AST - this value is appropriate for usage as a key in dictionaries.
        """
        return self._cache_key

    @property
    def _encoded_name(self):
        if self._cached_encoded_name is None:
            self._cached_encoded_name = self.args[0].encode()  # pylint: disable=attribute-defined-outside-init
        return self._cached_encoded_name

    #
    # Collapsing and simplification
    #

    # def _models_for(self, backend):
    #    for a in self.args:
    #        backend.convert_expr(a)
    #        else:
    #            yield backend.convert(a)

    def make_like(self: T, op: str, args: Iterable, **kwargs) -> T:
        if kwargs.pop("simplify", False) is True:
            # Try to simplify the expression again
            simplified = simplifications.simpleton.simplify(op, args)
        else:
            simplified = None
        if simplified is not None:
            op = simplified.op
        if (
            simplified is None
            and len(kwargs) == 3
            and "annotations" in kwargs
            and kwargs["annotations"]
            and "skip_child_annotations" in kwargs
            and kwargs["skip_child_annotations"] is True
            and "length" in kwargs
        ):
            # fast path
            annotations = tuple(kwargs["annotations"])
            uneliminatable_annotations = frozenset(
                anno for anno in annotations if not anno.eliminatable and not anno.relocatable
            )
            relocatable_annotations = tuple(anno for anno in annotations if not anno.eliminatable and anno.relocatable)

            return type(self).__init_with_annotations__(
                op,
                args,
                uneliminatable_annotations=uneliminatable_annotations,
                relocatable_annotations=relocatable_annotations,
                annotations=annotations,
                variables=self.variables,
                uninitialized=self._uninitialized,
                symbolic=self.symbolic,
                length=kwargs["length"],
                depth=self.depth,
                eager_backends=self._eager_backends,
                uc_alloc_depth=self._uc_alloc_depth,
            )

        all_operations = operations.leaf_operations_symbolic_with_union
        if "annotations" not in kwargs:
            # special case: if self is one of the args, we do not copy annotations over from self since child
            # annotations will be re-processed during AST creation.
            if not args or not any(self is arg for arg in args):
                kwargs["annotations"] = self.annotations
        if "variables" not in kwargs and op in all_operations:
            kwargs["variables"] = self.variables
        if "uninitialized" not in kwargs:
            kwargs["uninitialized"] = self._uninitialized
        if "symbolic" not in kwargs and op in all_operations:
            kwargs["symbolic"] = self.symbolic

        if simplified is None:
            # Cannot simplify the expression anymore
            return type(self)(op, args, **kwargs)
        else:
            # The expression is simplified
            r = type(self)(op, simplified.args, **kwargs)
            return r

    def _rename(self, new_name):
        if self.op not in {"BVS", "BoolS", "FPS"}:
            raise ClaripyOperationError("rename is only supported on leaf nodes")
        new_args = (new_name,) + self.args[1:]
        return self.make_like(self.op, new_args, length=self.length, variables={new_name})

    #
    # Annotations
    #

    def _apply_to_annotations(self, f):
        return self.make_like(self.op, self.args, annotations=f(self.annotations), skip_child_annotations=True)

    def append_annotation(self: T, a: "Annotation") -> T:
        """
        Appends an annotation to this AST.

        :param a:                   the annotation to append
        :returns:                   a new AST, with the annotation added
        """
        return self._apply_to_annotations(lambda alist: alist + (a,))

    def append_annotations(self: T, new_tuple: Tuple["Annotation", ...]) -> T:
        """
        Appends several annotations to this AST.

        :param new_tuple:           the tuple of annotations to append
        :returns:                   a new AST, with the annotations added
        """
        return self._apply_to_annotations(lambda alist: alist + new_tuple)

    def annotate(self: T, *args: "Annotation", remove_annotations: Optional[Iterable["Annotation"]] = None) -> T:
        """
        Appends annotations to this AST.

        :param args:                the tuple of annotations to append (variadic positional args)
        :param remove_annotations:  annotations to remove
        :returns:                   a new AST, with the annotations added
        """
        if not remove_annotations:
            return self._apply_to_annotations(lambda alist: alist + args)
        else:
            return self._apply_to_annotations(
                lambda alist: tuple(arg for arg in alist if arg not in remove_annotations) + args
            )

    def insert_annotation(self: T, a: "Annotation") -> T:
        """
        Inserts an annotation to this AST.

        :param a:                   the annotation to insert
        :returns:                   a new AST, with the annotation added
        """
        return self._apply_to_annotations(lambda alist: (a,) + alist)

    def insert_annotations(self: T, new_tuple: Tuple["Annotation", ...]) -> T:
        """
        Inserts several annotations to this AST.

        :param new_tuple:           the tuple of annotations to insert
        :returns:                   a new AST, with the annotations added
        """
        return self._apply_to_annotations(lambda alist: new_tuple + alist)

    def replace_annotations(self: T, new_tuple: Tuple["Annotation", ...]) -> T:
        """
        Replaces annotations on this AST.

        :param new_tuple:           the tuple of annotations to replace the old annotations with
        :returns:                   a new AST, with the annotations added
        """
        return self._apply_to_annotations(lambda alist: new_tuple)

    def remove_annotation(self: T, a: "Annotation") -> T:
        """
        Removes an annotation from this AST.

        :param a:                   the annotation to remove
        :returns:                   a new AST, with the annotation removed
        """
        return self._apply_to_annotations(lambda alist: tuple(oa for oa in alist if oa != a))

    def remove_annotations(self: T, remove_sequence: Iterable["Annotation"]) -> T:
        """
        Removes several annotations from this AST.

        :param remove_sequence:     a sequence/set of the annotations to remove
        :returns:                   a new AST, with the annotations removed
        """
        return self._apply_to_annotations(lambda alist: tuple(oa for oa in alist if oa not in remove_sequence))

    #
    # Viewing and debugging
    #

    def dbg_repr(self, prefix=None) -> str:  # pylint:disable=unused-argument
        """
        Returns a debug representation of this AST.
        """
        return self.shallow_repr(max_depth=None, details=Base.FULL_REPR)

    def _type_name(self):
        return self.__class__.__name__

    def __repr__(self, inner=False, max_depth=None, explicit_length=False):
        if WORKER:
            return "<AST something>"
        else:
            return self.shallow_repr(max_depth=max_depth, explicit_length=explicit_length, inner=inner)

    def shallow_repr(
        self, max_depth=8, explicit_length=False, details=LITE_REPR, inner=False, parent_prec=15, left=True
    ) -> str:
        """
        Returns a string representation of this AST, but with a maximum depth to
        prevent floods of text being printed.

        :param max_depth:           The maximum depth to print.
        :param explicit_length:     Print lengths of BVV arguments.
        :param details:             An integer value specifying how detailed the output should be:
                                        LITE_REPR - print short repr for both operations and BVs,
                                        MID_REPR  - print full repr for operations and short for BVs,
                                        FULL_REPR - print full repr of both operations and BVs.
        :param inner:               whether or not it is an inner AST
        :param parent_prec:         parent operation precedence level
        :param left:                whether or not it is a left AST
        :returns:                   A string representing the AST
        """
        if max_depth is not None and max_depth <= 0:
            return "<...>"

        elif self.op in operations.reversed_ops:
            op = operations.reversed_ops[self.op]
            args = reversed(self.args)
        else:
            op = self.op
            args = self.args

        next_max_depth = max_depth - 1 if max_depth is not None else None
        length = self.length if explicit_length else None
        # if operation is not in op_precedence, assign the "least operation precedence"
        op_prec = operations.op_precedence[op] if op in operations.op_precedence else 15

        args = [
            arg.shallow_repr(next_max_depth, explicit_length, details, True, op_prec, idx == 0)
            if isinstance(arg, Base)
            else arg
            for idx, arg in enumerate(args)
        ]

        prec_diff = parent_prec - op_prec
        inner_infix_use_par = prec_diff < 0 or prec_diff == 0 and not left
        inner_repr = self._op_repr(op, args, inner, length, details, inner_infix_use_par)

        if not inner:
            return f"<{self._type_name()} {inner_repr}>"
        else:
            return inner_repr

    @staticmethod
    def _op_repr(op, args, inner, length, details, inner_infix_use_par):
        if details < Base.FULL_REPR:
            if op == "BVS":
                extras = []
                if args[1] is not None:
                    fmt = "%#x" if type(args[1]) is int else "%s"
                    extras.append("min=%s" % (fmt % args[1]))
                if args[2] is not None:
                    fmt = "%#x" if type(args[2]) is int else "%s"
                    extras.append("max=%s" % (fmt % args[2]))
                if args[3] is not None:
                    fmt = "%#x" if type(args[3]) is int else "%s"
                    extras.append("stride=%s" % (fmt % args[3]))
                if args[4] is True:
                    extras.append("UNINITIALIZED")
                return "{}{}".format(args[0], "{%s}" % ", ".join(extras) if extras else "")

            elif op == "BoolV":
                return str(args[0])

            elif op == "BVV":
                if args[0] is None:
                    value = "!"
                elif args[1] < 10:
                    value = format(args[0], "")
                else:
                    value = format(args[0], "#x")
                return value + "#%d" % length if length is not None else value

        if details < Base.MID_REPR:
            if op == "If":
                value = f"if {args[0]} then {args[1]} else {args[2]}"
                return f"({value})" if inner else value

            elif op == "Not":
                return f"!{args[0]}"

            elif op == "Extract":
                return f"{args[2]}[{args[0]}:{args[1]}]"

            elif op == "ZeroExt":
                value = f"0#{args[0]} .. {args[1]}"
                return f"({value})" if inner else value

            elif op in operations.prefix:
                assert len(args) == 1
                value = f"{operations.prefix[op]}{args[0]}"
                return f"({value})" if inner and inner_infix_use_par else value

            elif op in operations.infix:
                value = f" {operations.infix[op]} ".join(args)
                return f"({value})" if inner and inner_infix_use_par else value

        return "{}({})".format(op, ", ".join(str(arg) for arg in args))

    def children_asts(self) -> Iterator["Base"]:
        """
        Return an iterator over the nested children ASTs.
        """
        ast_queue = deque([iter(self.args)])
        while ast_queue:
            try:
                ast = next(ast_queue[-1])
            except StopIteration:
                ast_queue.pop()
                continue

            if isinstance(ast, Base):
                ast_queue.append(iter(ast.args))

                l.debug("Yielding AST %s with hash %s with %d children", ast, hash(ast), len(ast.args))
                yield ast

    def leaf_asts(self) -> Iterator["Base"]:
        """
        Return an iterator over the leaf ASTs.
        """
        seen = set()

        ast_queue = deque([self])
        while ast_queue:
            ast = ast_queue.pop()
            if isinstance(ast, Base) and id(ast.cache_key) not in seen:
                seen.add(id(ast.cache_key))

                if ast.depth == 1:
                    yield ast
                    continue

                ast_queue.extend(ast.args)
                continue

    # TODO: Deprecate this property
    @property
    def recursive_children_asts(self):
        """
        DEPRECATED: Use children_asts() instead.
        """
        return self.children_asts()

    # TODO: Deprecate this property
    @property
    def recursive_leaf_asts(self):
        """
        DEPRECATED: Use leaf_asts() instead.
        """
        return self.leaf_asts()

    def dbg_is_looped(self):
        l.debug("Checking AST with hash %s for looping", hash(self))

        seen = set()
        for child_ast in self.children_asts():
            if hash(child_ast) in seen:
                return child_ast
            seen.add(hash(child_ast))

        return False

    #
    # Various AST modifications (replacements)
    #

    def swap_args(self: T, new_args, new_length=None, **kwargs) -> T:
        """
        This returns the same AST, with the arguments swapped out for new_args.
        """

        if len(self.args) == len(new_args) and all(a is b for a, b in zip(self.args, new_args)):
            return self

        # symbolic = any(a.symbolic for a in new_args if isinstance(a, Base))
        # variables = frozenset.union(frozenset(), *(a.variables for a in new_args if isinstance(a, Base)))
        length = self.length if new_length is None else new_length
        a = self.make_like(self.op, new_args, length=length, **kwargs)
        # if a.op != self.op or a.symbolic != self.symbolic or a.variables != self.variables:
        #   raise ClaripyOperationError("major bug in swap_args()")
        return a

    #
    # Other helper functions
    #

    def split(self, split_on: Iterable[str]) -> List:
        """
        Splits the AST if its operation is `split_on` (i.e., return all the arguments). Otherwise, return a list with
        just the AST.
        """
        if self.op in split_on:
            return list(self.args)
        else:
            return [self]

    # we don't support iterating over Base objects
    def __iter__(self) -> NoReturn:
        """
        This prevents people from iterating over ASTs.
        """
        raise ClaripyOperationError("Please don't iterate over, or split, AST nodes!")

    def __bool__(self) -> NoReturn:
        """
        This prevents people from accidentally using an AST as a condition. For
        example, the following was previously common::

            a,b = two ASTs
            if a == b:
                do something

        The problem is that `a == b` would return an AST, because an AST can be symbolic
        and there could be no way to actually know the value of that without a
        constraint solve. This caused tons of issues.
        """
        raise ClaripyOperationError(
            "testing Expressions for truthiness does not do what you want, as these expressions can be symbolic"
        )

    def structurally_match(self: T, o: T) -> bool:
        """
        Structurally compares two A objects, and check if their corresponding leaves are definitely the same A object
        (name-wise or hash-identity wise).

        :param o:                   the other claripy A object
        :returns:                   True/False
        """

        # TODO: Convert a and b into canonical forms

        if self.op != o.op:
            return False

        if len(self.args) != len(o.args):
            return False

        for arg_a, arg_b in zip(self.args, o.args):
            if not isinstance(arg_a, Base):
                if type(arg_a) != type(arg_b):
                    return False
                # They are not ASTs
                if arg_a != arg_b:
                    return False
                else:
                    continue

            if arg_a.op in operations.leaf_operations:
                if arg_a is not arg_b:
                    return False

            else:
                if not arg_a.structurally_match(arg_b):
                    return False

        return True

    def replace_dict(self: T, replacements, variable_set=None, leaf_operation=None) -> T:
        """
        Returns this AST with subexpressions replaced by those that can be found in `replacements`
        dict.

        :param variable_set:        For optimization, ast's without these variables are not checked
                                        for replacing.
        :param replacements:        A dictionary of hashes to their replacements.
        :param leaf_operation:      An operation that should be applied to the leaf nodes.
        :returns:                   An AST with all instances of ast's in replacements.
        """
        if variable_set is None:
            variable_set = set()

        if leaf_operation is None:
            leaf_operation = lambda x: x

        arg_queue = [iter([self])]
        rep_queue = []
        ast_queue = []

        while arg_queue:
            try:
                ast = next(arg_queue[-1])
                repl = ast

                if not isinstance(ast, Base):
                    rep_queue.append(repl)
                    continue

                elif ast.cache_key in replacements:
                    repl = replacements[ast.cache_key]

                elif ast.variables >= variable_set:
                    if ast.op in operations.leaf_operations:
                        repl = leaf_operation(ast)
                        if repl is not ast:
                            replacements[ast.cache_key] = repl

                    elif ast.depth > 1:
                        arg_queue.append(iter(ast.args))
                        ast_queue.append(ast)
                        continue

                rep_queue.append(repl)
                continue

            except StopIteration:
                arg_queue.pop()

                if ast_queue:
                    ast = ast_queue.pop()
                    repl = ast

                    args = rep_queue[-len(ast.args) :]
                    del rep_queue[-len(ast.args) :]

                    # Check if replacement occurred.
                    if any((a is not b for a, b in zip(ast.args, args))):
                        repl = ast.make_like(ast.op, tuple(args))
                        replacements[ast.cache_key] = repl

                    rep_queue.append(repl)

        assert len(arg_queue) == 0, "arg_queue is not empty"
        assert len(ast_queue) == 0, "ast_queue is not empty"
        assert len(rep_queue) == 1, ("rep_queue has unexpected length", len(rep_queue))

        return rep_queue.pop()

    def replace(self: T, old, new, variable_set=None, leaf_operation=None) -> T:  # pylint:disable=unused-argument
        """
        Returns this AST but with the AST 'old' replaced with AST 'new' in its subexpressions.
        """
        self._check_replaceability(old, new)
        replacements = {old.cache_key: new}
        return self.replace_dict(replacements, variable_set=old.variables)

    @staticmethod
    def _check_replaceability(old, new):
        if not isinstance(old, Base) or not isinstance(new, Base):
            raise ClaripyReplacementError("replacements must be AST nodes")
        if type(old) is not type(new):
            raise ClaripyReplacementError(f"cannot replace type {type(old)} ast with type {type(new)} ast")

    def _identify_vars(self, all_vars, counter):
        if self.op == "BVS":
            if self.args not in all_vars:
                all_vars[self.args] = BV("BVS", self.args, length=self.length, explicit_name=True)
        elif self.op == "BoolS":
            if self.args not in all_vars:
                all_vars[self.args] = BoolS("var_" + str(next(counter)))
        else:
            for arg in self.args:
                if isinstance(arg, Base):
                    arg._identify_vars(all_vars, counter)

<<<<<<< HEAD
    def _normalize_names(self, _counter=None):
        if _counter is None:
            _counter = itertools.count()
=======
    def canonicalize(self: T, var_map=None, counter=None) -> T:
        counter = itertools.count() if counter is None else counter
        var_map = {} if var_map is None else var_map
>>>>>>> 7f548b80

        if self.op in operations.backend_symbol_creation_operations:
            return self._rename("var_%d" % next(_counter))

        new_args = []
        for arg in self.args:
            if isinstance(arg, Base):
                new_args.append(arg._normalize_names(_counter=_counter))
            else:
                new_args.append(arg)

        return self.swap_args(new_args)

    def canonicalize(self, rename=True):
        """
        Standardizes the ordering and naming of arguments to the entire tree.
        If two ASTs differ only in variable names, ordering of commutative
        operations, and presence of reversible operations, this function
        *should* output the same AST for both.
        If you are only looking to check if two ASTs are canonically the
        same, use canonical_hash as it is significantly (usually 10x) faster.
        :param rename: Whether or not to perform the variable renaming step
                       after sorting the args.
        :return: A new, canonical AST
        """
        new = self
        if not (self.op in operations.backend_symbol_creation_operations or \
                self.op in operations.backend_creation_operations):

            if self.op in operations.nonstandard_reversible_operations:
                new = new.make_like(operations.nonstandard_reversible_operations[self.op],
                                    new.args[::-1])

            if self.op in operations.commutative_operations:
                new_args = sorted((a.canonicalize(rename=False) for a in self.args),
                              key=lambda x: x.canonical_hash())
                new = self.swap_args(new_args)

        if rename:
            new = new._normalize_names()
        return new

    #
    # This code handles burrowing ITEs deeper into the ast and excavating
    # them to shallower levels.
    #

    def _burrow_ite(self):
        if self.op != "If":
            # print("i'm not an if")
            return self.swap_args([(a.ite_burrowed if isinstance(a, Base) else a) for a in self.args])

        if not all(isinstance(a, Base) for a in self.args):
            # print("not all my args are bases")
            return self

        old_true = self.args[1]
        old_false = self.args[2]

        if old_true.op != old_false.op or len(old_true.args) != len(old_false.args):
            return self

        if old_true.op == "If":
            # let's no go into this right now
            return self

        if any(a.op in operations.leaf_operations for a in self.args):
            # burrowing through these is pretty funny
            return self

        matches = [old_true.args[i] is old_false.args[i] for i in range(len(old_true.args))]
        if matches.count(True) != 1 or all(matches):
            # TODO: handle multiple differences for multi-arg ast nodes
            # print("wrong number of matches:",matches,old_true,old_false)
            return self

        different_idx = matches.index(False)
        inner_if = If(self.args[0], old_true.args[different_idx], old_false.args[different_idx])
        new_args = list(old_true.args)
        new_args[different_idx] = inner_if.ite_burrowed
        # print("replaced the",different_idx,"arg:",new_args)
        return old_true.__class__(old_true.op, new_args, length=self.length)

    def _excavate_ite(self):
        ast_queue = [iter([self])]
        arg_queue = []
        op_queue = []

        while ast_queue:
            try:
                ast = next(ast_queue[-1])

                if not isinstance(ast, Base):
                    arg_queue.append(ast)
                    continue

                if ast.op in operations.leaf_operations:
                    arg_queue.append(ast)
                    continue

                if ast.annotations:
                    arg_queue.append(ast)
                    continue

                op_queue.append(ast)
                ast_queue.append(iter(ast.args))

            except StopIteration:
                ast_queue.pop()

                if op_queue:
                    op = op_queue.pop()

                    args = arg_queue[-len(op.args) :]
                    del arg_queue[-len(op.args) :]

                    ite_args = [isinstance(a, Base) and a.op == "If" for a in args]

                    if op.op == "If":
                        # if we are an If, call the If handler so that we can take advantage of its simplifiers
                        excavated = If(*args)

                    elif ite_args.count(True) == 0:
                        # if there are no ifs that came to the surface, there's nothing more to do
                        excavated = op.swap_args(args, simplify=True)

                    else:
                        # this gets called when we're *not* in an If, but there are Ifs in the args.
                        # it pulls those Ifs out to the surface.
                        cond = args[ite_args.index(True)].args[0]
                        new_true_args = []
                        new_false_args = []

                        for a in args:
                            if not isinstance(a, Base) or a.op != "If":
                                new_true_args.append(a)
                                new_false_args.append(a)
                            elif a.args[0] is cond:
                                new_true_args.append(a.args[1])
                                new_false_args.append(a.args[2])
                            elif a.args[0] is Not(cond):
                                new_true_args.append(a.args[2])
                                new_false_args.append(a.args[1])
                            else:
                                # weird conditions -- giving up!
                                excavated = op.swap_args(args, simplify=True)
                                break

                        else:
                            excavated = If(
                                cond,
                                op.swap_args(new_true_args, simplify=True),
                                op.swap_args(new_false_args, simplify=True),
                            )

                    # continue
                    arg_queue.append(excavated)

        assert len(op_queue) == 0, "op_queue is not empty"
        assert len(ast_queue) == 0, "ast_queue is not empty"
        assert len(arg_queue) == 1, ("arg_queue has unexpected length", len(arg_queue))

        return arg_queue.pop()

    @property
    def ite_burrowed(self: T) -> T:
        """
        Returns an equivalent AST that "burrows" the ITE expressions as deep as possible into the ast, for simpler
        printing.
        """
        if self._burrowed is None:
            self._burrowed = self._burrow_ite()  # pylint:disable=attribute-defined-outside-init
            self._burrowed._burrowed = self._burrowed  # pylint:disable=attribute-defined-outside-init
        return self._burrowed

    @property
    def ite_excavated(self: T) -> T:
        """
        Returns an equivalent AST that "excavates" the ITE expressions out as far as possible toward the root of the
        AST, for processing in static analyses.
        """
        if self._excavated is None:
            self._excavated = self._excavate_ite()  # pylint:disable=attribute-defined-outside-init

            # we set the flag for the children so that we avoid re-excavating during
            # VSA backend evaluation (since the backend evaluation recursively works on
            # the excavated ASTs)
            self._excavated._excavated = self._excavated
        return self._excavated

    #
    # these are convenience operations
    #

    def _first_backend(self, what):
        for b in backends._all_backends:
            if b in self._errored or b.is_smt_backend:
                continue

            try:
                return getattr(b, what)(self)
            except BackendError:
                pass
        return None

    @property
    def concrete_value(self):
        return self._model_concrete.value

    # yan I'm gonna kill you

    @property
    def cv(self):
        return self._model_concrete.value

    @property
    def v(self):
        return self._model_concrete.value

    @property
    def singlevalued(self) -> bool:
        return self._first_backend("singlevalued")

    @property
    def multivalued(self) -> bool:
        return self._first_backend("multivalued")

    @property
    def cardinality(self) -> int:
        return self._first_backend("cardinality")

    @property
    def concrete(self) -> bool:
        # fast path
        if self.op in {"BVV", "BoolV", "FPV"}:
            return True
        if self.op in {"BVS", "BoolS", "FPS"}:
            return False
        if self.variables:
            return False
        return backends.concrete.handles(self)

    @property
    def uninitialized(self) -> bool:
        """
        Whether this AST comes from an uninitialized dereference or not. It's only used in under-constrained symbolic
        execution mode.

        :returns:                   True/False/None (unspecified).
        """

        # TODO: It should definitely be moved to the proposed Annotation backend.

        return self._uninitialized

    @property
    def uc_alloc_depth(self) -> int:
        """
        The depth of allocation by lazy-initialization. It's only used in under-constrained symbolic execution mode.

        :returns:                   An integer indicating the allocation depth, or None if it's not from
                                    lazy-initialization.
        """
        # TODO: It should definitely be moved to the proposed Annotation backend.

        return self._uc_alloc_depth

    def to_claripy(self: T) -> T:
        """
        Returns itself. Provides compatibility with other classes (such as SimActionObject) which provide a similar
        method to unwrap to an AST.
        """
        return self

    #
    # Backwards compatibility crap
    #

    def __getattr__(self, a):
        if not a.startswith("_model_"):
            raise AttributeError(a)

        model_name = a[7:]
        if not hasattr(backends, model_name):
            raise AttributeError(a)

        try:
            return getattr(backends, model_name).convert(self)
        except BackendError:
            return self


def simplify(e: T) -> T:
    if isinstance(e, Base) and e.op in operations.leaf_operations:
        return e

    s = e._first_backend("simplify")
    if s is None:
        l.debug("Unable to simplify expression")
        return e
    else:
        # Copy some parameters (that should really go to the Annotation backend)
        s._uninitialized = e.uninitialized
        s._uc_alloc_depth = e._uc_alloc_depth
        s._simplified = Base.FULL_SIMPLIFY

        # dealing with annotations
        if e.annotations:
            ast_args = tuple(a for a in e.args if isinstance(a, Base))
            annotations = tuple(
                set(chain(from_iterable(a._relocatable_annotations for a in ast_args), tuple(a for a in e.annotations)))
            )
            if annotations != s.annotations:
                s = s.remove_annotations(s.annotations)
                s = s.annotate(*annotations)

        return s


from ..errors import BackendError, ClaripyOperationError, ClaripyReplacementError
from .. import operations
from ..backend_manager import backends
from ..ast.bool import If, Not, BoolS
from ..ast.bv import BV
from .. import simplifications<|MERGE_RESOLUTION|>--- conflicted
+++ resolved
@@ -6,17 +6,13 @@
 import weakref
 from collections import OrderedDict, deque, Counter
 from itertools import chain
-<<<<<<< HEAD
-from typing import Optional
 from past.builtins import long
-=======
 from typing import Optional, Generic, TypeVar, overload, TYPE_CHECKING, List, Iterable, Iterator, Tuple, NoReturn
 
 if TYPE_CHECKING:
     from .bool import Bool
     from .fp import FP
     from ..annotation import Annotation
->>>>>>> 7f548b80
 
 try:
     import cPickle as pickle
@@ -1144,15 +1140,9 @@
                 if isinstance(arg, Base):
                     arg._identify_vars(all_vars, counter)
 
-<<<<<<< HEAD
     def _normalize_names(self, _counter=None):
         if _counter is None:
             _counter = itertools.count()
-=======
-    def canonicalize(self: T, var_map=None, counter=None) -> T:
-        counter = itertools.count() if counter is None else counter
-        var_map = {} if var_map is None else var_map
->>>>>>> 7f548b80
 
         if self.op in operations.backend_symbol_creation_operations:
             return self._rename("var_%d" % next(_counter))
