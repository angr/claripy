from typing import Callable, ClassVar
from ..ast.base import Base


class Bits(Base):
    """
    A base class for AST types that can be stored as a series of bits. Currently, this is bitvectors and IEEE floats.

    :ivar length:       The length of this value in bits.
    """

<<<<<<< HEAD
    __len__: ClassVar[Callable[..., int]]
=======
    length: int
>>>>>>> ff1bb615

    def make_like(self, op, args, **kwargs):
        if "length" not in kwargs:
            kwargs["length"] = self.length
        return Base.make_like(self, op, args, **kwargs)

    def size(self) -> int:
        """
        :returns: The bit length of this AST
        """
        return self.length

    def _type_name(self):
        return self.__class__.__name__ + str(self.length)

    def raw_to_bv(self):
        """
        Converts this data's bit-pattern to a bitvector.
        """
        raise NotImplementedError

    def raw_to_fp(self):
        """
        Converts this data's bit-pattern to an IEEE float.
        """
        raise NotImplementedError

    @staticmethod
    def _check_replaceability(old, new):
        if old.size() != new.size():
            raise ClaripyOperationError("replacements must have matching sizes")

    __len__ = size


from ..errors import ClaripyOperationError<|MERGE_RESOLUTION|>--- conflicted
+++ resolved
@@ -9,11 +9,9 @@
     :ivar length:       The length of this value in bits.
     """
 
-<<<<<<< HEAD
+    length: int
+
     __len__: ClassVar[Callable[..., int]]
-=======
-    length: int
->>>>>>> ff1bb615
 
     def make_like(self, op, args, **kwargs):
         if "length" not in kwargs:
