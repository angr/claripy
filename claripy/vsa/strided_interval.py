import fractions
import functools
import math
import itertools
import logging

logger = logging.getLogger('claripy.vsa.strided_interval')

from ..backend_object import BackendObject

def reversed_processor(f):
    def processor(self, *args, **kwargs):
        if self._reversed:
            # Reverse it for real. We have to accept the precision penalty.
            reversed = self._reverse()
            return f(reversed, *args, **kwargs)
        return f(self, *args, **kwargs)

    return processor

def normalize_types(f):
    @functools.wraps(f)
    def normalizer(self, o):
        '''
        Convert any object to an object that we can process.
        '''

        # Special handler for union
        if f.__name__ == 'union' and isinstance(o, DiscreteStridedIntervalSet):
            return o.union(self)

        if isinstance(o, ValueSet) or isinstance(o, DiscreteStridedIntervalSet):
            # It should be put to o.__radd__(self) when o is a ValueSet
            return NotImplemented

        if isinstance(o, Base) or isinstance(self, Base):
            return NotImplemented
        if type(self) is BVV:
            self = self.value
        if type(o) is BVV:
            o = o.value
        if type(o) in (int, long):
            min_bits_required = 64
            if isinstance(self, StridedInterval):
                min_bits_required = self.bits
            o = StridedInterval(bits=StridedInterval.min_bits(o, max_bits=min_bits_required), stride=0, lower_bound=o,
                                upper_bound=o)
        if type(self) in (int, long):
            min_bits_required = 64
            if isinstance(o, StridedInterval):
                min_bits_required = o.bits
            self = StridedInterval(bits=StridedInterval.min_bits(self, max_bits=min_bits_required), stride=0,
                                   lower_bound=self, upper_bound=self)

        if f.__name__ not in ('concat', ):
            # Make sure they have the same length
            common_bits = max(o.bits, self.bits)
            if o.bits < common_bits:
                o = o.agnostic_extend(common_bits)
            if self.bits < common_bits:
                self = self.agnostic_extend(common_bits)

        self_reversed = False

        if self._reversed != o._reversed:
            # We are working on two instances that have different endianness!
            # Make sure the `reversed` property of self is kept the same after operation
            if self._reversed:
                if o.is_integer:
                    o = o._reverse()
                else:
                    self_reversed = True
                    self = self._reverse()

            else:
                # If self is an integer, we wanna reverse self as well
                if self.is_integer:
                    self = self._reverse()
                    self_reversed = True
                else:
                    o = o._reverse()

        ret = f(self, o)
        if self_reversed and isinstance(ret, StridedInterval):
            ret = ret.reverse()
        return ret

    return normalizer

si_id_ctr = itertools.count()

# Whether DiscreteStridedIntervalSet should be used or not. Sometimes we manually set it to False to allow easy
# implementation of test cases.
allow_dsis = False

class WarrenMethods(object):
    """
        Methods as suggested in book.
        Hackers Delight.
    """
    @staticmethod
    def min_or(a, b, c, d, w):
        """
        Lower bound of result of ORing 2-intervals
        :param a: Lower bound of first interval
        :param b: Upper bound of first interval
        :param c: Lower bound of second interval
        :param d: Upper bound of second interval
        :param w: bit width
        :return: Lower bound of ORing 2-intervals
        """
        m = (1 << (w - 1))
        while m != 0:
            if ((~a) & c & m) != 0:
                temp = (a | m) & -m
                if temp <= b:
                    a = temp
                    break
            elif (a & (~c) & m) != 0:
                temp = (c | m) & -m
                if temp <= d:
                    c = temp
                    break
            m >>= 1
        return a | c

    @staticmethod
    def max_or(a, b, c, d, w):
        """
        Upper bound of result of ORing 2-intervals
        :param a: Lower bound of first interval
        :param b: Upper bound of first interval
        :param c: Lower bound of second interval
        :param d: Upper bound of second interval
        :param w: bit width
        :return: Upper bound of ORing 2-intervals
        """
        m = (1 << (w - 1))
        while m != 0:
            if (b & d & m) != 0:
                temp = (b - m) | (m - 1)
                if temp >= a:
                    b = temp
                    break
                temp = (d - m) | (m - 1)
                if temp >= c:
                    d = temp
                    break
            m >>= 1
        return b | d

    @staticmethod
    def min_and(a, b, c, d, w):
        """
        Lower bound of result of ANDing 2-intervals
        :param a: Lower bound of first interval
        :param b: Upper bound of first interval
        :param c: Lower bound of second interval
        :param d: Upper bound of second interval
        :param w: bit width
        :return: Lower bound of ANDing 2-intervals
        """
        m = (1 << (w - 1))
        while m != 0:
            if (~a & ~c & m) != 0:
                temp = (a | m) & -m
                if temp <= b:
                    a = temp
                    break
                temp = (c | m) & -m
                if temp <= d:
                    c = temp
                    break
            m >>= 1
        return a & c

    @staticmethod
    def max_and(a, b, c, d, w):
        """
        Upper bound of result of ANDing 2-intervals
        :param a: Lower bound of first interval
        :param b: Upper bound of first interval
        :param c: Lower bound of second interval
        :param d: Upper bound of second interval
        :param w: bit width
        :return: Upper bound of ANDing 2-intervals
        """
        m = (1 << (w - 1))
        while m != 0:
            if ((~d) & b & m) != 0:
                temp = (b & ~m) | (m - 1)
                if temp >= a:
                    b = temp
                    break
            elif (d & (~b) & m) != 0:
                temp = (d & ~m) | (m - 1)
                if temp >= c:
                    d = temp
                    break
            m >>= 1
        return b & d

    @staticmethod
    def min_xor(a, b, c, d, w):
        """
        Lower bound of result of XORing 2-intervals
        :param a: Lower bound of first interval
        :param b: Upper bound of first interval
        :param c: Lower bound of second interval
        :param d: Upper bound of second interval
        :param w: bit width
        :return: Lower bound of XORing 2-intervals
        """
        m = (1 << (w - 1))
        while m != 0:
            if ((~a) & c & m) != 0:
                temp = (a | m) & -m
                if temp <= b:
                    a = temp
            elif (a & (~c) & m) != 0:
                temp = (c | m) & -m
                if temp <= d:
                    c = temp
            m >>= 1
        return a ^ c

    @staticmethod
    def max_xor(a, b, c, d, w):
        """
        Upper bound of result of XORing 2-intervals
        :param a: Lower bound of first interval
        :param b: Upper bound of first interval
        :param c: Lower bound of second interval
        :param d: Upper bound of second interval
        :param w: bit width
        :return: Upper bound of XORing 2-intervals
        """
        m = (1 << (w - 1))
        while m != 0:
            if (b & d & m) != 0:
                temp = (b - m) | (m - 1)
                if temp >= a:
                    b = temp
                else:
                    temp = (d - m) | (m - 1)
                    if temp >= c:
                        d = temp
            m >>= 1
        return b ^ d


class StridedInterval(BackendObject):
    """
    A Strided Interval is represented in the following form:
        bits,stride[lower_bound, upper_bound]
    For more details, please refer to relevant papers like TIE and WYSINWYE.

    This implementation is signedness-agostic, please refer to _Signedness-Agnostic Program Analysis: Precise Integer
    Bounds for Low-Level Code_ by Jorge A. Navas, etc. for more details.

    Thanks all corresponding authors for their outstanding works.
    """
    def __init__(self, name=None, bits=0, stride=None, lower_bound=None, upper_bound=None, uninitialized=False, bottom=False):
        self._name = name

        if self._name is None:
            self._name = "SI_%d" % si_id_ctr.next()

        self._bits = bits
        self._stride = stride if stride is not None else 1
        self._lower_bound = lower_bound if lower_bound is not None else 0
        self._upper_bound = upper_bound if upper_bound is not None else (2**bits-1)

        if lower_bound is not None and type(lower_bound) not in (int, long):
            raise ClaripyVSAError("'lower_bound' must be an int or a long. %s is not supported." % type(lower_bound))

        if upper_bound is not None and type(upper_bound) not in (int, long):
            raise ClaripyVSAError("'upper_bound' must be an int or a long. %s is not supported." % type(upper_bound))

        self._reversed = False

        self._is_bottom = bottom

        self.uninitialized = uninitialized

        if self._upper_bound is not None and bits == 0:
            self._bits = self._min_bits()

        if self._upper_bound is None:
            self._upper_bound = StridedInterval.max_int(self.bits)

        if self._lower_bound is None:
            self._lower_bound = StridedInterval.min_int(self.bits)

        # For lower bound and upper bound, we always store the unsigned version
        self._lower_bound &= (2 ** bits - 1)
        self._upper_bound &= (2 ** bits - 1)

        self.normalize()

    def copy(self):
        si = StridedInterval(name=self._name,
                             bits=self.bits,
                             stride=self.stride,
                             lower_bound=self.lower_bound,
                             upper_bound=self.upper_bound,
                             uninitialized=self.uninitialized,
                             bottom=self._is_bottom)
        si._reversed = self._reversed
        return si

    def nameless_copy(self):
        si = StridedInterval(name=None,
                             bits=self.bits,
                             stride=self.stride,
                             lower_bound=self.lower_bound,
                             upper_bound=self.upper_bound,
                             uninitialized=self.uninitialized,
                             bottom=self._is_bottom)
        si._reversed = self._reversed
        return si

    def normalize(self):
        if self.bits == 8 and self.reversed:
            self._reversed = False

        if self.is_empty:
            return self

        if self.lower_bound == self.upper_bound:
            self._stride = 0

        if self.lower_bound < 0:
            self.lower_bound &= (2 ** self.bits - 1)

        self._normalize_top()

        if self._stride < 0:
            raise Exception("Why does this happen?")

        return self

    def eval(self, n, signed=False):
        """
        Evaluate this StridedInterval to obtain a list of concrete integers
        :param n: Upper bound for the number of concrete integers
        :param signed: Treat this StridedInterval as signed or unsigned
        :return: A list of at most `n` concrete integers
        """

        results = [ ]

        if self.is_empty:
            # no value is available
            pass

        elif self.stride == 0 and n > 0:
            results.append(self.lower_bound)
        else:
            if signed:
                # View it as a signed integer
                bounds = self._signed_bounds()

            else:
                # View it as an unsigned integer
                bounds = self._unsigned_bounds()

            for lb, ub in bounds:
                while len(results) < n and lb <= ub:
                    results.append(lb)
                    lb += self.stride # It will not overflow

        return results

    #
    # Private methods
    #

    def __hash__(self):
        return hash((self.bits, self.lower_bound, self.upper_bound, self.stride, self._reversed, self.uninitialized))

    def _normalize_top(self):
        if self.lower_bound == self._modular_add(self.upper_bound, 1, self.bits) and self.stride == 1:
            # This is a TOP!
            # Normalize it
            self.lower_bound = 0
            self.upper_bound = self.max_int(self.bits)

    def _ssplit(self):
        """
        Split `self` at the south pole, which is the same as in unsigned arithmetic

        :return: A list of split StridedIntervals
        """

        south_pole_right = self.max_int(self.bits) # 111...1
        # south_pole_left = 0

        # Is `self` straddling the south pole?
        if self.upper_bound < self.lower_bound:
            # It straddles the south pole!

            a_upper_bound = south_pole_right - ((south_pole_right - self.lower_bound) % self.stride)
            a = StridedInterval(bits=self.bits, stride=self.stride, lower_bound=self.lower_bound, upper_bound=a_upper_bound)

            b_lower_bound = self._modular_add(a_upper_bound, self.stride, self.bits)
            b = StridedInterval(bits=self.bits, stride=self.stride, lower_bound=b_lower_bound, upper_bound=self.upper_bound)

            return [ a, b ]

        else:
            return [ self.copy() ]

    def _nsplit(self):
        """
        Split `self` at the north pole, which is the same as in signed arithmetic

        :return: A list of split StridedIntervals
        """

        north_pole_left = self.max_int(self.bits - 1) # 01111...1
        north_pole_right = 2 ** (self.bits - 1) # 1000...0

        # Is `self` straddling the north pole?
        straddling = False
        if self.upper_bound >= north_pole_right:
            if self.lower_bound > self.upper_bound:
                # Yes it does!
                straddling = True
            elif self.lower_bound <= north_pole_left:
                straddling = True

        else:
            if self.lower_bound > self.upper_bound and self.lower_bound <= north_pole_left:
                straddling = True

        if straddling:
            a_upper_bound = north_pole_left - ((north_pole_left - self.lower_bound) % self.stride)
            a = StridedInterval(bits=self.bits, stride=self.stride, lower_bound=self.lower_bound, upper_bound=a_upper_bound)

            b_lower_bound = a_upper_bound + self.stride
            b = StridedInterval(bits=self.bits, stride=self.stride, lower_bound=b_lower_bound, upper_bound=self.upper_bound)

            return [ a, b ]

        else:
            return [ self.copy() ]

    def _psplit(self):
        """
        Split `self` at both north and south poles

        :return: A list of split StridedIntervals
        """

        nsplit_list = self._nsplit()
        psplit_list = [ ]

        for si in nsplit_list:
            psplit_list.extend(si._ssplit())

        return psplit_list

    def _signed_bounds(self):
        """
        Get lower bound and upper bound for `self` in signed arithmetic
        :return: a list  of (lower_bound, upper_bound) tuples
        """

        nsplit = self._nsplit()
        if len(nsplit) == 1:
            lb = nsplit[0].lower_bound
            ub = nsplit[0].upper_bound

            lb = self._unsigned_to_signed(lb, self.bits)
            ub = self._unsigned_to_signed(ub, self.bits)

            return [ (lb, ub) ]

        elif len(nsplit) == 2:
            # nsplit[0] is on the left hemisphere, and nsplit[1] is on the right hemisphere

            # The left one
            lb_1 = nsplit[0].lower_bound
            ub_1 = nsplit[0].upper_bound

            # The right one
            lb_2 = nsplit[1].lower_bound
            ub_2 = nsplit[1].upper_bound
            # Then convert them to negative numbers
            lb_2 = self._unsigned_to_signed(lb_2, self.bits)
            ub_2 = self._unsigned_to_signed(ub_2, self.bits)

            return [ (lb_1, ub_1), (lb_2, ub_2) ]
        else:
            raise Exception('WTF')

    def _unsigned_bounds(self):
        """
        Get lower bound and upper bound for `self` in unsigned arithmetic
        :return: a list of (lower_bound, upper_bound) tuples
        """

        ssplit = self._ssplit()
        if len(ssplit) == 1:
            lb = ssplit[0].lower_bound
            ub = ssplit[0].upper_bound

            return [ (lb, ub) ]
        elif len(ssplit) == 2:
            # ssplit[0] is on the left hemisphere, and ssplit[1] is on the right hemisphere

            lb_1 = ssplit[0].lower_bound
            ub_1 = ssplit[0].upper_bound

            lb_2 = ssplit[1].lower_bound
            ub_2 = ssplit[1].upper_bound

            return [ (lb_1, ub_1), (lb_2, ub_2) ]
        else:
            raise Exception('WTF')

    #
    # Comparison operations
    #

    def identical(self, o):
        """
        Used to make exact comparisons between two StridedIntervals. Usually it is only used in test cases.

        :param o: The other StridedInterval to compare with
        :return: True if they are exactly same, False otherwise
        """

        if (self.bits == o.bits and
                self.stride == o.stride and
                self.lower_bound == o.lower_bound and
                self.upper_bound == o.upper_bound):
            return True

        else:
            return False

    @normalize_types
    def SLT(self, o):
        """
        Signed less than

        :param o: The other operand
        :return: TrueResult(), FalseResult(), or MaybeResult()
        """

        signed_bounds_1 = self._signed_bounds()
        signed_bounds_2 = o._signed_bounds()

        ret = [ ]
        for lb_1, ub_1 in signed_bounds_1:
            for lb_2, ub_2 in signed_bounds_2:
                if ub_1 < lb_2:
                    ret.append(TrueResult())
                elif lb_1 >= ub_2:
                    ret.append(FalseResult())
                else:
                    ret.append(MaybeResult())

        if all(r.identical(TrueResult()) for r in ret):
            return TrueResult()
        elif all(r.identical(FalseResult()) for r in ret):
            return FalseResult()
        else:
            return MaybeResult()

    @normalize_types
    def SLE(self, o):
        """
        Signed less than or equal to

        :param o: The other operand
        :return: TrueResult(), FalseResult(), or MaybeResult()
        """

        signed_bounds_1 = self._signed_bounds()
        signed_bounds_2 = o._signed_bounds()

        ret = []
        for lb_1, ub_1 in signed_bounds_1:
            for lb_2, ub_2 in signed_bounds_2:
                if ub_1 <= lb_2:
                    ret.append(TrueResult())
                elif lb_1 > ub_2:
                    ret.append(FalseResult())
                else:
                    ret.append(MaybeResult())

        if all(r.identical(TrueResult()) for r in ret):
            return TrueResult()
        elif all(r.identical(FalseResult()) for r in ret):
            return FalseResult()
        else:
            return MaybeResult()

    @normalize_types
    def SGT(self, o):
        """
        Signed greater than
        :param o: The other operand
        :return: TrueResult(), FalseResult(), or MaybeResult()
        """

        signed_bounds_1 = self._signed_bounds()
        signed_bounds_2 = o._signed_bounds()

        ret = []
        for lb_1, ub_1 in signed_bounds_1:
            for lb_2, ub_2 in signed_bounds_2:
                if lb_1 > ub_2:
                    ret.append(TrueResult())
                elif ub_1 <= lb_2:
                    ret.append(FalseResult())
                else:
                    ret.append(MaybeResult())

        if all(r.identical(TrueResult()) for r in ret):
            return TrueResult()
        elif all(r.identical(FalseResult()) for r in ret):
            return FalseResult()
        else:
            return MaybeResult()

    @normalize_types
    def SGE(self, o):
        """
        Signed greater than or equal to
        :param o: The other operand
        :return: TrueResult(), FalseResult(), or MaybeResult()
        """

        signed_bounds_1 = self._signed_bounds()
        signed_bounds_2 = o._signed_bounds()

        ret = []
        for lb_1, ub_1 in signed_bounds_1:
            for lb_2, ub_2 in signed_bounds_2:
                if lb_1 >= ub_2:
                    ret.append(TrueResult())
                elif ub_1 < lb_2:
                    ret.append(FalseResult())
                else:
                    ret.append(MaybeResult())

        if all(r.identical(TrueResult()) for r in ret):
            return TrueResult()
        elif all(r.identical(FalseResult()) for r in ret):
            return FalseResult()
        else:
            return MaybeResult()

    @normalize_types
    def ULT(self, o):
        """
        Unsigned less than

        :param o: The other operand
        :return: TrueResult(), FalseResult(), or MaybeResult()
        """

        unsigned_bounds_1 = self._unsigned_bounds()
        unsigned_bounds_2 = o._unsigned_bounds()

        ret = []
        for lb_1, ub_1 in unsigned_bounds_1:
            for lb_2, ub_2 in unsigned_bounds_2:
                if ub_1 < lb_2:
                    ret.append(TrueResult())
                elif lb_1 >= ub_2:
                    ret.append(FalseResult())
                else:
                    ret.append(MaybeResult())

        if all(r.identical(TrueResult()) for r in ret):
            return TrueResult()
        elif all(r.identical(FalseResult()) for r in ret):
            return FalseResult()
        else:
            return MaybeResult()

    @normalize_types
    def ULE(self, o):
        """
        Unsigned less than or equal to

        :param o: The other operand
        :return: TrueResult(), FalseResult(), or MaybeResult()
        """

        unsigned_bounds_1 = self._unsigned_bounds()
        unsigned_bounds_2 = o._unsigned_bounds()

        ret = []
        for lb_1, ub_1 in unsigned_bounds_1:
            for lb_2, ub_2 in unsigned_bounds_2:
                if ub_1 <= lb_2:
                    ret.append(TrueResult())
                elif lb_1 > ub_2:
                    ret.append(FalseResult())
                else:
                    ret.append(MaybeResult())

        if all(r.identical(TrueResult()) for r in ret):
            return TrueResult()
        elif all(r.identical(FalseResult()) for r in ret):
            return FalseResult()
        else:
            return MaybeResult()

    @normalize_types
    def UGT(self, o):
        """
        Signed greater than
        :param o: The other operand
        :return: TrueResult(), FalseResult(), or MaybeResult()
        """

        unsigned_bounds_1 = self._unsigned_bounds()
        unsigned_bounds_2 = o._unsigned_bounds()

        ret = []
        for lb_1, ub_1 in unsigned_bounds_1:
            for lb_2, ub_2 in unsigned_bounds_2:
                if lb_1 > ub_2:
                    ret.append(TrueResult())
                elif ub_1 <= lb_2:
                    ret.append(FalseResult())
                else:
                    ret.append(MaybeResult())

        if all(r.identical(TrueResult()) for r in ret):
            return TrueResult()
        elif all(r.identical(FalseResult()) for r in ret):
            return FalseResult()
        else:
            return MaybeResult()

    @normalize_types
    def UGE(self, o):
        """
        Unsigned greater than or equal to
        :param o: The other operand
        :return: TrueResult(), FalseResult(), or MaybeResult()
        """

        unsigned_bounds_1 = self._unsigned_bounds()
        unsigned_bounds_2 = o._unsigned_bounds()

        ret = []
        for lb_1, ub_1 in unsigned_bounds_1:
            for lb_2, ub_2 in unsigned_bounds_2:
                if lb_1 >= ub_2:
                    ret.append(TrueResult())
                elif ub_1 < lb_2:
                    ret.append(FalseResult())
                else:
                    ret.append(MaybeResult())

        if all(r.identical(TrueResult()) for r in ret):
            return TrueResult()
        elif all(r.identical(FalseResult()) for r in ret):
            return FalseResult()
        else:
            return MaybeResult()

    @normalize_types
    def eq(self, o):
        """
        Equal

        :param o: The ohter operand
        :return: TrueResult(), FalseResult(), or MaybeResult()
        """

        if (self.is_integer
            and o.is_integer
            ):
            # Two integers
            if self.lower_bound == o.lower_bound:
                # They are equal
                return TrueResult()
            else:
                # They are not equal
                return FalseResult()

        else:
            if self.name == o.name:
                return TrueResult() # They are the same guy

            si_intersection = self.intersection(o).pop()
            if si_intersection.is_empty:
                return FalseResult()

            else:
                return MaybeResult()

    #
    # Overriding default operators in Python
    #

    def __len__(self):
        '''
        Get the length in bits of this variable.
        :return:
        '''
        return self._bits

    def __eq__(self, o):
        return self.eq(o)

    def __ne__(self, o):
        return ~(self.eq(o))

    def __gt__(self, other):
        """
        Unsigned greater than
        :param other: The other operand
        :return: TrueResult(), FalseResult(), or MaybeResult()
        """
        return self.UGT(other)

    def __ge__(self, other):
        """
        Unsigned greater than or equal to
        :param other: The other operand
        :return: TrueResult(), FalseResult(), or MaybeResult()
        """

        return self.UGE(other)

    def __lt__(self, other):
        """
        Unsigned less than
        :param other: The other operand
        :return: TrueResult(), FalseResult(), or MaybeResult()
        """
        return self.ULT(other)

    def __le__(self, other):
        """
        Unsigned less than or equal to
        :param other: The other operand
        :return: TrueResult(), FalseResult(), or MaybeResult()
        """
        return self.ULE(other)

    def __add__(self, o):
        return self.add(o)

    def __sub__(self, o):
        return self.sub(o)

    def __mul__(self, o):
        return self.mul(o)

    @normalize_types
    def __mod__(self, o):
        # TODO: Make a better approximatiom
        # FIXME: this is the implementation of the unsigned modulo
        # implement also the signed one.
        if o.is_integer and o.lower_bound == 0:
            return StridedInterval.empty(o.bits)
        if self.is_integer and o.is_integer:
            r = self.lower_bound % o.lower_bound
            si = StridedInterval(bits=self.bits, stride=0, lower_bound=r, upper_bound=r)
            return si

        all_resulting_intervals = []
        for s in self._ssplit():
            for t in o._ssplit():
                card = s.udiv(t).cardinality
                if card == 1:
                    tmp = s.sub(s.udiv(t)).mul(t)
                else:
                    tmp = StridedInterval(bits=self.bits, stride=1, lower_bound=0, upper_bound=o.upper_bound - 1)
                all_resulting_intervals.append(tmp)

        return StridedInterval._least_upper_bound(list(all_resulting_intervals)).normalize()

    @normalize_types
    def __div__(self, o):
        """
        Unsigned division
        :param o: The divisor
        :return: The quotient (self / o)
        """

        return self.udiv(o)

    def __neg__(self):
        return self.bitwise_not()

    def __invert__(self):
        return self.bitwise_not()

    @normalize_types
    def __or__(self, other):
        return self.bitwise_or(other)

    @normalize_types
    def __and__(self, other):
        return self.bitwise_and(other)

    def __rand__(self, other):
        return self.__and__(other)

    @normalize_types
    def __xor__(self, other):
        return self.bitwise_xor(other)

    def __rxor__(self, other):
        return self.__xor__(other)

    def __lshift__(self, other):
        return self.lshift(other)

    def __rshift__(self, other, preserve_sign=False):
        return self.rshift(other, preserve_sign=preserve_sign)

    def __repr__(self):
        if self.is_empty:
            s = '<%d>[EmptySI]' % (self._bits)
        else:
            lower_bound = self._lower_bound if type(self._lower_bound) == str else '%#x' % self._lower_bound
            upper_bound = self._upper_bound if type(self._upper_bound) == str else '%#x' % self._upper_bound
            s = '<%d>0x%x[%s, %s]%s' % (self._bits, self._stride,
                                          lower_bound, upper_bound,
                                          'R' if self._reversed else '')

        if self.uninitialized:
            s += "(uninit)"

        return s

    #
    # Properties
    #

    @property
    def name(self):
        return self._name

    @property
    def reversed(self):
        return self._reversed

    @property
    def size(self):
        logger.warning("StridedInterval.size will be deprecated soon. Please use StridedInterval.cardinality instead.")
        return self.cardinality

    @property
    def cardinality(self):
        if self.is_bottom:
            return 0
        elif self.is_integer:
            return 1
        else:
            return (self._modular_sub(self._upper_bound, self._lower_bound, self.bits) + self._stride) / self._stride

    @property
    def complement(self):
        """
        Return the complement of the interval
        Refer section 3.1 augmented for managing strides
        :return:
        """
        # case 1
        if self.is_empty:
            return StridedInterval.top(self.bits)
        # case 2
        if self.is_top:
            return StridedInterval.empty(self.bits)
        # case 3
        y_plus_1 = StridedInterval._modular_add(self.upper_bound, 1, self.bits)
        x_minus_1 = StridedInterval._modular_sub(self.lower_bound, 1, self.bits)

        # the new stride has to be the GCD between the old stride and the distance
        # between the new lower bound and the new upper bound. This assure that in
        # the new interval the boundaries are valid solution when the SI is
        # evaluated.
        dist = StridedInterval._wrapped_cardinality(y_plus_1, x_minus_1, self.bits) - 1

        # the new SI is an integer
        if dist < 0:
            new_stride = 0
        elif self._stride == 0:
            new_stride = 1
        else:
            new_stride = fractions.gcd(self._stride, dist)

        return StridedInterval(lower_bound=y_plus_1, upper_bound=x_minus_1, bits=self.bits, stride=new_stride)

    @property
    def lower_bound(self):
        return self._lower_bound

    @lower_bound.setter
    def lower_bound(self, value):
        self._lower_bound = value

    @property
    def upper_bound(self):
        return self._upper_bound

    @upper_bound.setter
    def upper_bound(self, value):
        self._upper_bound = value

    @property
    def bits(self):
        return self._bits

    @property
    def stride(self):
        return self._stride

    @stride.setter
    def stride(self, value):
        self._stride = value

    @property
    @reversed_processor
    def max(self):
        if not self.is_empty:
            return self.upper_bound
        else:
            # It is empty!
            return None

    @property
    @reversed_processor
    def min(self):
        if not self.is_empty:
            return self.lower_bound
        else:
            # It is empty
            return None

    @property
    def unique(self):
        return self.min is not None and self.min == self.max

    def _min_bits(self):
        v = self._upper_bound
        assert v >= 0
        return StridedInterval.min_bits(v)

    @property
    def is_empty(self):
        """
        The same as is_bottom
        :return: True/False
        """
        return self.is_bottom

    @property
    def is_top(self):
        '''
        If this is a TOP value
        :return: True if this is a TOP
        '''
        return (self.stride == 1 and
                self.lower_bound == self._modular_add(self.upper_bound, 1, self.bits)
                )

    @property
    def is_bottom(self):
        """
        Whether this StridedInterval is a BOTTOM, in other words, describes an empty set of integers
        :return: True/False
        """
        return self._is_bottom

    @property
    def is_integer(self):
        '''
        If this is an integer, i.e. self.lower_bound == self.upper_bound
        :return: True if this is an integer, False otherwise
        '''
        return self.lower_bound == self.upper_bound

    #
    # Modular arithmetic
    #

    @staticmethod
    def _modular_add(a, b, bits):
        return (a + b) % (2 ** bits)

    @staticmethod
    def _modular_sub(a, b, bits):
        return (a - b) % (2 ** bits)

    @staticmethod
    def _modular_mul(a, b, bits):
        return (a * b) % (2 ** bits)

    #
    # Helper methods
    #

    @staticmethod
    def lcm(a, b):
        """
        Get the least common multiple
        :param a: The first operand (integer)
        :param b: The second operand (integer)
        :return: Their LCM
        """
        return a * b // fractions.gcd(a, b)

    @staticmethod
    def gcd(a, b):
        """
        Get the greatest common divisor
        :param a: The first operand (integer)
        :param b: The second operand (integer)
        :return: Their GCD
        """

        return fractions.gcd(a, b)

    @staticmethod
    def highbit(k):
        return 1 << (k - 1)

    @staticmethod
    def min_bits(val, max_bits=None):
        if val == 0:
            return 1
        elif val < 0:
            if max_bits is None:
                return int(math.log(-val, 2) + 1) + 1
            else:
                assert isinstance(max_bits, int)
                return int(math.log((((1 << max_bits) - 1) & ~(-val)) + 1, 2) + 1)
        else:
            # Here we assume the maximum val is 64 bits
            # Special case to deal with the floating-point imprecision
            if val > 0xfffffffffffe0000 and val <= 0x10000000000000000:
                return 64
            return int(math.log(val, 2) + 1)

    @staticmethod
    def max_int(k):
        # return StridedInterval.highbit(k + 1) - 1
        return StridedInterval.highbit(k + 1) - 1

    @staticmethod
    def min_int(k):
        return -StridedInterval.highbit(k)

    @staticmethod
    def sign_max_int(k):
        return 2 ** (k - 1) - 1

    @staticmethod
    def sign_min_int(k):
        return -(2 ** (k - 1))


    @staticmethod
    def _to_negative(a, bits):
        return -((1 << bits) - a)

    @staticmethod
    def upper(bits, i, stride):
        '''

        :return:
        '''
        if stride >= 1:
            offset = i % stride
            max = StridedInterval.max_int(bits)  # pylint:disable=redefined-builtin
            max_offset = max % stride

            if max_offset >= offset:
                o = max - (max_offset - offset)
            else:
                o = max - ((max_offset + stride) - offset)
            return o
        else:
            return StridedInterval.max_int(bits)

    @staticmethod
    def lower(bits, i, stride):
        '''

        :return:
        '''
        if stride >= 1:
            offset = i % stride
            min = StridedInterval.min_int(bits)  # pylint:disable=redefined-builtin
            min_offset = min % stride

            if offset >= min_offset:
                o = min + (offset - min_offset)
            else:
                o = min + ((offset + stride) - min_offset)
            return o
        else:
            return StridedInterval.min_int(bits)

    @staticmethod
    def _gap(src_interval, tar_interval):
        """
        Refer section 3.1; gap function
        :param src_interval: first argument or interval 1
        :param tar_interval: second argument or interval 2
        :return: Interval representing gap between two intervals
        """
        assert src_interval.bits == tar_interval.bits, "Number of bits should be same for operands"
        # use the same variable names as in paper
        s = src_interval
        t = tar_interval
        (a, b) = (s.lower_bound, s.upper_bound)
        (c, d) = (t.lower_bound, t.upper_bound)

        w = s.bits
        # case 1
        if (not t._wrapped_member(b)) and (not s._wrapped_member(c)):
            #FIXME: maybe we can do better here and to not fix the stride to 1
            return StridedInterval(lower_bound=c, upper_bound=b, bits=w, stride=1).complement
        # otherwise
        return StridedInterval.empty(w)

    @staticmethod
    def top(bits, name=None, uninitialized=False):
        '''
        Get a TOP StridedInterval

        :return:
        '''
        return StridedInterval(name=name,
                               bits=bits,
                               stride=1,
                               lower_bound=0,
                               upper_bound=StridedInterval.max_int(bits),
                               uninitialized=uninitialized)

    @staticmethod
    def empty(bits):
        return StridedInterval(bits=bits, bottom=True)

    @staticmethod
    def _wrapped_cardinality(x, y, bits):
        """
        Return the cardinality for a set of number (| x, y |) on the wrapped-interval domain
        :param x: The first operand (an integer)
        :param y: The second operand (an integer)
        :return: The cardinality
        """

        if x == ((y + 1) % (2 ** bits)):
            return 2 ** bits

        else:
            return ((y - x) + 1) & (2 ** bits - 1)

    @staticmethod
    def _is_msb_zero(v, bits):
        """
        Checks if the most significant bit is zero (i.e. is the integer positive under signed arithmetic)
        :param v: The integer to check with
        :param bits: Bits of the integer
        :return: True or False
        """
        return (v & (2 ** bits - 1)) & (2 ** (bits - 1)) == 0

    @staticmethod
    def _is_msb_one(v, bits):
        """
        Checks if the most significant bit is one (i.e. is the integer negative under signed arithmetic)
        :param v: The integer to check with
        :param bits: Bits of the integer
        :return: True or False
        """
        return not StridedInterval._is_msb_zero(v, bits)

    @staticmethod
    def _get_msb(v, bits):
        """
        Get the MSB (most significant bit)
        :param v: The integer
        :param bits: Bits of the integer
        :return: the MSB
        """
        if StridedInterval._is_msb_zero(v, bits):
            return 0
        return 1


    @staticmethod
    def _unsigned_to_signed(v, bits):
        """
        Convert an unsigned integer to a signed integer
        :param v: The unsigned integer
        :param bits: How many bits this integer should be
        :return: The converted signed integer
        """
        if StridedInterval._is_msb_zero(v, bits):
            return v
        else:
            return -(2 ** bits - v)

    @staticmethod
    def _wrappedoverflow_add(a, b):
        """
        Determines if an overflow happens during the addition of `a` and `b`.

        :param a: The first operand (StridedInterval)
        :param b: The other operand (StridedInterval)
        :return: True if overflows, False otherwise
        """

        if a.is_integer and a.lower_bound == 0:
            # Special case: if `a` or `b` is a zero
            card_self = 0
        else:
            card_self = StridedInterval._wrapped_cardinality(a.lower_bound, a.upper_bound, a.bits)

        if b.is_integer and b.lower_bound == 0:
            # Special case: if `a` or `b` is a zero
            card_b = 0
        else:
            card_b = StridedInterval._wrapped_cardinality(b.lower_bound, b.upper_bound, b.bits)

        return (card_self + card_b) > (StridedInterval.max_int(a.bits) + 1)

    @staticmethod
    def _wrappedoverflow_sub(a, b):
        """
        Determines if an overflow happens during the subtraction of `a` and `b`.

        :param a: The first operand (StridedInterval)
        :param b: The other operand (StridedInterval)
        :return: True if overflows, False otherwise
        """

        return StridedInterval._wrappedoverflow_add(a, b)

    @staticmethod
    def _wrapped_unsigned_mul(a, b):
        """
        Perform wrapped unsigned multiplication on two StridedIntervals
        :param a: The first operand (StridedInterval)
        :param b: The second operand (StridedInterval)
        :return: The multiplication result
        """
        if a.bits != b.bits:
            logger.warning("Signed mul: two parameters have different bit length")

        bits = max(a.bits, b.bits)
        lb = a.lower_bound * b.lower_bound
        ub = a.upper_bound * b.upper_bound

        if (ub - lb) < (2 ** bits):
            if b.is_integer:
                # Multiplication with an integer, and it does not overflow!
                stride = abs(a.stride * b.lower_bound)
            elif a.is_integer:
                stride = abs(a.lower_bound * b.stride)
            else:
                stride = fractions.gcd(a.stride, b.stride)
            return StridedInterval(bits=bits, stride=stride, lower_bound=lb, upper_bound=ub)
        else:
            # Overflow occurred
            return StridedInterval.top(bits, uninitialized=False)


    @staticmethod
    def _wrapped_signed_mul(a, b):
        """
        Perform wrapped signed multiplication on two StridedIntervals
        :param a: The first operand (StridedInterval)
        :param b: The second operand (StridedInterval)
        :return: The product
        """

        #NOTE: interval here should never straddle poles
        #FIXME: add assert to be sure of it!

        if a.bits != b.bits:
            logger.warning("Signed mul: two parameters have different bit length")

        bits = max(a.bits, b.bits)

        # shorter SI
        a_lb_positive = StridedInterval._is_msb_zero(a.lower_bound, bits)
        a_ub_positive = StridedInterval._is_msb_zero(a.upper_bound, bits)
        b_lb_positive = StridedInterval._is_msb_zero(b.lower_bound, bits)
        b_ub_positive = StridedInterval._is_msb_zero(b.upper_bound, bits)

        if b.is_integer:
            # Multiplication with an integer, and it does not overflow!
            # Note that as long as it overflows, a TOP will be returned and the stride will be simply ignored
            stride = abs(a.stride * b.lower_bound)
        elif a.is_integer:
            stride = abs(a.lower_bound * b.stride)
        else:
            stride = fractions.gcd(a.stride, b.stride)

        if a_lb_positive and a_ub_positive and b_lb_positive and b_ub_positive:
            # [2, 5] * [10, 20] = [20, 100]
            lb = a.lower_bound * b.lower_bound
            ub = a.upper_bound * b.upper_bound

            if ub - lb < (2 ** bits):
                return StridedInterval(bits=bits, stride=stride, lower_bound=lb, upper_bound=ub)
            else:
                return StridedInterval.top(bits)

        elif not a_lb_positive and not a_ub_positive and not b_lb_positive and not b_ub_positive:
            # [-5, -2] * [-20, -10] = [20, 100]
            lb = (
                StridedInterval._unsigned_to_signed(a.upper_bound, bits) *
                StridedInterval._unsigned_to_signed(b.upper_bound, bits)
            )
            ub = (
                StridedInterval._unsigned_to_signed(a.lower_bound, bits) *
                StridedInterval._unsigned_to_signed(b.lower_bound, bits)
            )

            if ub - lb < (2 ** bits):
                return StridedInterval(bits=bits, stride=stride, lower_bound=lb, upper_bound=ub)
            else:
                return StridedInterval.top(bits)

        elif not a_lb_positive and not a_ub_positive and b_lb_positive and b_ub_positive:
            # [-10, -2] * [2, 5] = [-50, -4]
            lb = StridedInterval._unsigned_to_signed(a.lower_bound, bits) * b.upper_bound
            ub = StridedInterval._unsigned_to_signed(a.upper_bound, bits) * b.lower_bound
            # since the intervals do not straddle the poles, ub is greater than lb
            if ub - lb < (2 ** bits):
                lb &= (2 ** bits - 1)
                ub &= (2 ** bits - 1)
                return StridedInterval(bits=bits, stride=stride, lower_bound=lb, upper_bound=ub)
            else:
                return StridedInterval.top(bits)

        elif a_lb_positive and a_ub_positive and not b_lb_positive and not b_ub_positive:
            # [2, 10] * [-5, -2] = [-50, -4]
            lb = a.upper_bound * StridedInterval._unsigned_to_signed(b.lower_bound, bits)
            ub = a.lower_bound * StridedInterval._unsigned_to_signed(b.upper_bound, bits)
            # since the intervals do not straddle the poles, ub is greater than lb
            if ub - lb < (2 ** bits):
                lb &= (2 ** bits - 1)
                ub &= (2 ** bits - 1)
                return StridedInterval(bits=bits, stride=stride, lower_bound=lb, upper_bound=ub)
            else:
                return StridedInterval.top(bits)

        else:
            raise Exception('We shouldn\'t see this case: %s * %s' % (a, b))

    @staticmethod
    def _wrapped_unsigned_div(a, b):
        """
        Perform wrapped unsigned division on two StridedIntervals.

        :param a: The dividend (StridedInterval)
        :param b: The divisor (StridedInterval)
        :return: The quotient
        """

        bits = max(a.bits, b.bits)

        divisor_lb, divisor_ub = b.lower_bound, b.upper_bound

        # Make sure divisor_lb and divisor_ub is not 0
        if divisor_lb == 0:
            # Can we increment it?
            if divisor_ub == 0:
                # We can't :-(
                return StridedInterval.empty(bits)
            else:
                divisor_lb += 1
        # If divisor_ub is 0, decrement it to get last but one element
        if divisor_ub == 0:
            divisor_ub = (divisor_ub - 1) & (2 ** bits - 1)

        lb = a.lower_bound / divisor_ub
        ub = a.upper_bound / divisor_lb

        # TODO: Can we make a more precise estimate of the stride?
        stride = 1

        return StridedInterval(bits=bits, stride=stride, lower_bound=lb, upper_bound=ub)

    @staticmethod
    def _wrapped_signed_div(a, b):
        """
        Perform wrapped unsigned division on two StridedIntervals.

        :param a: The dividend (StridedInterval)
        :param b: The divisor (StridedInterval)
        :return: The quotient
        """

        bits = max(a.bits, b.bits)

        # Make sure the divisor is not 0
        divisor_lb = b.lower_bound
        divisor_ub = b.upper_bound
        if divisor_lb == 0:
            # Try to increment it
            if divisor_ub == 0:
                return StridedInterval.empty(bits)
            else:
                divisor_lb = 1
        # If divisor_ub is 0, decrement it to get last but one element
        if divisor_ub == 0:
            divisor_ub = (divisor_ub - 1) & (2 ** bits - 1)

        dividend_positive = StridedInterval._is_msb_zero(a.lower_bound, bits)
        divisor_positive = StridedInterval._is_msb_zero(b.lower_bound, bits)

        # TODO: Can we make a more precise estimate of the stride?
        stride = 1
        if dividend_positive and divisor_positive:
            # They are all positive numbers!
            lb = a.lower_bound / divisor_ub
            ub = a.upper_bound / divisor_lb

        elif dividend_positive and not divisor_positive:
            # + / -
            lb = a.upper_bound / StridedInterval._unsigned_to_signed(divisor_ub, bits)
            ub = a.lower_bound / StridedInterval._unsigned_to_signed(divisor_lb, bits)

        elif not dividend_positive and divisor_positive:
            # - / +
            lb = StridedInterval._unsigned_to_signed(a.lower_bound, bits) / divisor_lb
            ub = StridedInterval._unsigned_to_signed(a.upper_bound, bits) / divisor_ub

        else:
            # - / -
            lb = StridedInterval._unsigned_to_signed(a.upper_bound, bits) / \
                 StridedInterval._unsigned_to_signed(b.lower_bound, bits)
            ub = StridedInterval._unsigned_to_signed(a.lower_bound, bits) / \
                 StridedInterval._unsigned_to_signed(b.upper_bound, bits)

        return StridedInterval(bits=bits, stride=stride, lower_bound=lb, upper_bound=ub)

    #
    # Membership testing and poset ordering
    #

    @staticmethod
    def _lex_lte(x, y, bits):
        """
        Lexicographical LTE comparison

        :param x: The first operand (integer)
        :param y: The second operand (integer)
        :param bits: bit-width of the operands
        :return: True or False
        """

        return (x & (2 ** bits - 1)) <= (y & (2 ** bits - 1))

    @staticmethod
    def _lex_lt(x, y, bits):
        """
        Lexicographical LT comparison

        :param x: The first operand (integer)
        :param y: The second operand (integer)
        :param bits: bit-width of the operands
        :return: True or False
        """

        return (x & (2 ** bits - 1)) < (y & (2 ** bits - 1))

    def _wrapped_member(self, v):
        """
        Test if integer v belongs to StridedInterval a

        :param self: A StridedInterval instance
        :param v: An integer
        :return: True or False
        """

        a = self
        return self._lex_lte(v - a.lower_bound, a.upper_bound - a.lower_bound, a.bits)

    def _wrapped_lte(self, b):
        """
        Perform a wrapped LTE comparison based on the poset ordering

        :param a: The first operand
        :param b: The second operand
        :return: True if a <= b, False otherwise
        """

        a = self
        if a.is_empty:
            return True

        if a.is_top and b.is_top:
            return True

        elif a.is_top:
            return False

        elif b.is_top:
            return True

        if b._wrapped_member(a.lower_bound) and b._wrapped_member(a.upper_bound):
            if ((b.lower_bound == a.lower_bound and b.upper_bound == a.upper_bound)
                    or not a._wrapped_member(b.lower_bound) or not a._wrapped_member(b.upper_bound)):
                return True
        return False

    #
    # Arithmetic operations
    #

    @reversed_processor
    def neg(self):
        """
        Unary operation: neg

        :return: 0 - self
        """

        return StridedInterval(bits=self.bits, stride=0, lower_bound=0, upper_bound=0).sub(self)

    @normalize_types
    def add(self, b):
        """
        Binary operation: add

        :param b: The other operand
        :return: self + b
        """
        new_bits = max(self.bits, b.bits)

        # TODO: Some improvements can be made here regarding the following case
        # TODO: SI<16>0xff[0x0, 0xff] + 3
        # TODO: In current implementation, it overflows, but it doesn't have to

        # optimization
        # case: SI<16>0xff[0x0, 0xff] + 3
        """if self.is_top and b.is_integer:
            si = self.copy()
            si.lower_bound = b.lower_bound
            return si
        elif b.is_top and self.is_integer:
            si = b.copy()
            si.lower_bound = self.lower_bound
            return si
        """ #FIXME

        overflow = self._wrappedoverflow_add(self, b)
        if overflow:
            return StridedInterval.top(self.bits)

        lb = self._modular_add(self.lower_bound, b.lower_bound, new_bits)
        ub = self._modular_add(self.upper_bound, b.upper_bound, new_bits)

        # Is it initialized?
        uninitialized = self.uninitialized or b.uninitialized

        # Take the GCD of two operands' strides
        stride = fractions.gcd(self.stride, b.stride)

        return StridedInterval(bits=new_bits, stride=stride, lower_bound=lb, upper_bound=ub,
                               uninitialized=uninitialized).normalize()

    @normalize_types
    def sub(self, b):
        """
        Binary operation: sub

        :param b: The other operand
        :return: self - b
        """
        new_bits = max(self.bits, b.bits)

        overflow = self._wrappedoverflow_sub(self, b)
        if overflow:
            return StridedInterval.top(self.bits)

        lb = self._modular_sub(self.lower_bound, b.upper_bound, new_bits)
        ub = self._modular_sub(self.upper_bound, b.lower_bound, new_bits)

        # Is it initialized?
        uninitialized = self.uninitialized or b.uninitialized

        # Take the GCD of two operands' strides
        stride = fractions.gcd(self.stride, b.stride)

        return StridedInterval(bits=new_bits, stride=stride, lower_bound=lb, upper_bound=ub,
                               uninitialized=uninitialized).normalize()

    @normalize_types
    def mul(self, o):
        """
        Binary operation: multiplication

        :param o: The other operand
        :return: self * o
        """

        if self.is_integer and o.is_integer:
            # Two integers!
            a, b = self.lower_bound, o.lower_bound
            ret = StridedInterval(bits=self.bits,
                                  stride=0,
                                  lower_bound=a * b,
                                  upper_bound=a * b
                                  )

            if a * b > (2 ** self.bits - 1):
                logger.warning('Overflow in multiplication detected.')

            return ret.normalize()

        else:
            # All other cases

            # Cut from both north pole and south pole
            si1_psplit = self._psplit()
            si2_psplit = o._psplit()
            all_resulting_intervals = list()

            for si1 in si1_psplit:
                for si2 in si2_psplit:
                    tmp_unsigned_mul = self._wrapped_unsigned_mul(si1, si2)
                    tmp_signed_mul = self._wrapped_signed_mul(si1, si2)
                    for tmp_meet in tmp_unsigned_mul.intersection(tmp_signed_mul):
                        all_resulting_intervals.append(tmp_meet)

        return StridedInterval._least_upper_bound(list(all_resulting_intervals)).normalize()

    @normalize_types
    def sdiv(self, o):
        """
        Binary operation: signed division

        :param o: The divisor
        :return: (self / o) in signed arithmetic
        """
        # TODO: copy the code from wrapped interval
        splitted_dividends = self._psplit()
        splitted_divisors = o._psplit()

        ret = self.empty(self.bits)
        resulting_intervals = set()
        for dividend in splitted_dividends:
            for divisor in splitted_divisors:
                tmp = self._wrapped_signed_div(dividend, divisor)
                resulting_intervals.add(tmp)

        return StridedInterval._least_upper_bound(list(resulting_intervals)).normalize()

    @normalize_types
    def udiv(self, o):
        """
        Binary operation: unsigned division

        :param o: The divisor
        :return: (self / o) in unsigned arithmetic
        """
        #FIXME: copy the code fromm wrapped interval
        splitted_dividends = self._ssplit()
        splitted_divisors = o._ssplit()

        ret = self.empty(self.bits)
        resulting_intervals = set()
        for dividend in splitted_dividends:
            for divisor in splitted_divisors:
                tmp = self._wrapped_unsigned_div(dividend, divisor)
                resulting_intervals.add(tmp)

        return StridedInterval._least_upper_bound(list(resulting_intervals)).normalize()

    @reversed_processor
    def bitwise_not(self):
        """
        Unary operation: bitwise not

        :return: ~self
        """
        splitted_si = self._ssplit()
        if len(splitted_si) == 0:
            return StridedInterval.empty(self.bits)

        result_interval = list()
        for si in splitted_si:
            lb = ~si.upper_bound
            ub = ~si.lower_bound
            stride = self.stride

            tmp = StridedInterval(bits=self.bits, stride=stride, lower_bound=lb, upper_bound=ub)
            result_interval.append(tmp)
        return StridedInterval._least_upper_bound(list(result_interval)).normalize()

    @normalize_types
    def bitwise_or(self, t):
        """
        Binary operation: logical or
        :param b: The other operand
        :return: self | b
        """
        """
        This implementation combines the approaches used by 'WYSINWYX: what you see is not what you execute'
        paper and 'Signedness-Agnostic Program Analysis: Precise Integer Bounds for Low-Level Code'. The
        first paper provides an sound way to approximate the stride, whereas the second provides a way
        to calculate the or operation using wrapping intervals.
        Note that, even though according Warren's work 'Hacker's delight', one should follow different
        approaches to calculate the minimun/maximum values of an or operations according on the type
        of the operands (signed/unsigned). On the other other hand, by splitting the wrapping-intervals
        at the south pole, we can safely and soundly only use the Warren's functions for unsigned
        integers.
        """
        s = self
        result_interval = list()

        for u in s._ssplit():
            for v in t._ssplit():
                w = u.bits
                # u |w v
                if u.is_integer:
                    s_t = StridedInterval._ntz(v.stride)
                elif v.is_integer:
                    s_t = StridedInterval._ntz(u.stride)
                else:
                    s_t = min(StridedInterval._ntz(u.stride), StridedInterval._ntz(v.stride))

                if u.is_integer and u.lower_bound == 0:
                    new_stride = v.stride
                elif v.is_integer and v.lower_bound == 0:
                    new_stride = u.stride
                else:
                    new_stride = 2 ** s_t
                mask = (1 << s_t) - 1
                r = (u.lower_bound & mask) | (v.lower_bound & mask)
                m = (2 ** w) - 1
                low_bound = WarrenMethods.min_or(u.lower_bound & (~mask & m), u.upper_bound & (~mask & m), v.lower_bound & (~mask & m), v.upper_bound & (~mask & m), w)
                upper_bound = WarrenMethods.max_or(u.lower_bound & (~mask & m), u.upper_bound & (~mask & m), v.lower_bound & (~mask & m), v.upper_bound & (~mask & m), w)
                new_interval = StridedInterval(lower_bound=((low_bound & (~mask & m) | r)), upper_bound=((upper_bound & (~mask & m)) | r), bits=w, stride=new_stride)
                result_interval.append(new_interval)
        return StridedInterval._least_upper_bound(result_interval).normalize()

    @normalize_types
    def bitwise_and(self, t):
        """
        Binary operation: logical and
        :param b: The other operand
        :return:
        """
        """
        The following code implements the and operations as presented in the paper
        'Signedness-Agnostic Program Analysis: Precise Integer Bounds for Low-Level Code'
        """
        s = self
        new_interval = s.bitwise_not().bitwise_or(t.bitwise_not()).bitwise_not()
        return new_interval.normalize()

    @normalize_types
    def bitwise_xor(self, t):
        '''
        Operation xor
        :param b: The other operand
        :return:
        '''

        # Using same variables as in paper
        s = self
        new_interval = (s.bitwise_not().bitwise_or(t)).bitwise_not().bitwise_or(s.bitwise_or(t.bitwise_not()).bitwise_not())
        return new_interval.normalize()


    def _pre_shift(self, shift_amount):
        def get_range(expr):
            '''
            Get the range of bits for shifting
            :param expr:
            :return: A tuple of maximum and minimum bits to shift
            '''
            def round(max, x): #pylint:disable=redefined-builtin
                if x < 0 or x > max:
                    return max
                else:
                    return x

            if type(expr) in [int, long]:
                return (expr, expr)

            assert type(expr) is StridedInterval

            if expr.is_integer:
                return (round(self.bits, expr.lower_bound),
                        round(self.bits, expr.lower_bound))
            else:
                if expr.lower_bound < 0:
                    if expr.upper_bound >= 0:
                        return (0, self.bits)
                    else:
                        return (self.bits, self.bits)
                else:
                    return (round(self.bits, self.lower_bound), round(self.bits, self.upper_bound))

        lower, upper = get_range(shift_amount)
        # TODO: Is trancating necessary?

        return lower, upper

    @reversed_processor
    def rshift(self, shift_amount, preserve_sign=False):
        lower, upper = self._pre_shift(shift_amount)
        # Shift the lower_bound and upper_bound by all possible amounts, and
        # get min/max values from all the resulting values

        new_lower_bound = None
        new_upper_bound = None
        lower_bound_shifted = 0
        upper_bound_shifted = 0

        for shift_amount in xrange(lower, upper + 1):
            l = self.lower_bound >> shift_amount
            if new_lower_bound is None or l < new_lower_bound:
                new_lower_bound = l
                lower_bound_shifted = shift_amount
            u = self.upper_bound >> shift_amount
            if new_upper_bound is None or u > new_upper_bound:
                new_upper_bound = u
                upper_bound_shifted = shift_amount

        # NOTE: If this is an arithmetic operation, we should take care
        # of sign-changes.
        if preserve_sign:
            if lower_bound_shifted != upper_bound_shifted:
                # FIXME: can this happen?
                logger.warning("Lower bound shifted of a different amount than the upper bound FIXME")
                import ipdb; ipdb.set_trace()
            n_bits = self.bits - lower_bound_shifted
            ret = StridedInterval(bits=n_bits,
                                  lower_bound=new_lower_bound,
                                  upper_bound=new_upper_bound,
                                  stride=max(self.stride >> upper, 1))
            ret.agnostic_extend(self.bits)
        else:
            ret = StridedInterval(bits=self.bits,
                                  lower_bound=new_lower_bound,
                                  upper_bound=new_upper_bound,
                                  stride=max(self.stride >> upper, 1))
        ret.normalize()
        return ret

    @reversed_processor
    def lshift(self, shift_amount):
        lower, upper = self._pre_shift(shift_amount)

        # Shift the lower_bound and upper_bound by all possible amounts, and
        # get min/max values from all the resulting values

        new_lower_bound = None
        new_upper_bound = None
        for shift_amount in xrange(lower, upper + 1):
            l = self.lower_bound << shift_amount
            if new_lower_bound is None or l < new_lower_bound:
                new_lower_bound = l
            u = self.upper_bound << shift_amount
            if new_upper_bound is None or u > new_upper_bound:
                new_upper_bound = u

        # NOTE: If this is an arithmetic operation, we should take care
        # of sign-changes.

        ret = StridedInterval(bits=self.bits,
                               stride=max(self.stride << lower, 1),
                               lower_bound=new_lower_bound,
                               upper_bound=new_upper_bound)
        ret.normalize()

        return ret

    @reversed_processor
    def cast_low(self, tok):
        assert tok <= self.bits

        mask = (1 << tok) - 1

        if self.stride >= (1 << tok):
            logger.warning('Tried to cast_low an interval to a an interval shorter than its stride.')
            if self.lower_bound & mask == self.lower_bound:
                return StridedInterval(bits=tok, stride=0,
                                       lower_bound=self.lower_bound,
                                       upper_bound=self.lower_bound)
            return StridedInterval.empty(tok)

        if tok == self.bits:
            return self.copy()
        else:
            # the interval can be represented in tok bits
            if (self.lower_bound & mask) == self.lower_bound and \
             (self.upper_bound & mask) == self.upper_bound:
                return StridedInterval(bits=tok, stride=self.stride,
                                       lower_bound=self.lower_bound,
                                       upper_bound=self.upper_bound)

            # the range between lower bound and upper bound can be represented
            # in the new SI
            elif self.upper_bound - self.lower_bound <= mask:
                l = self.lower_bound & mask
                u = self.upper_bound & mask
                # Keep the signs!
                if self.lower_bound < 0:
                    # how this should happen ?
                    logger.warning("Lower bound values is less than 0")
                    import ipdb; ipdb.set_trace()
                    l = StridedInterval._to_negative(l, tok)
                if self.upper_bound < 0:
                    # how this should happen ?
                    logger.warning("Upper bound value is less than 0")
                    import ipdb; ipdb.set_trace()
                    u = StridedInterval._to_negative(u, tok)
                return StridedInterval(bits=tok, stride=self.stride,
                                       lower_bound=l,
                                       upper_bound=u)

            elif (self.upper_bound & mask == self.lower_bound & mask) and \
                ((self.upper_bound - self.lower_bound) & mask == 0):
                # This operation doesn't affect the stride. Stride should be 0 then.

                bound = self.lower_bound & mask

                return StridedInterval(bits=tok,
                                       stride=0,
                                       lower_bound=bound,
                                       upper_bound=bound)

            else:
                # TODO: How can we do better here? For example, keep the stride information?
                return self.top(tok)

    @normalize_types
    def concat(self, b):

        # Zero-extend
        a = self.nameless_copy()
        a._bits += b.bits

        new_si = a.lshift(b.bits)
        new_b = b.copy()
        # Zero-extend b
        new_b._bits = new_si.bits

        if new_si.is_integer:
            # We can be more precise!
            new_si._bits = new_b.bits
            new_si._stride = new_b.stride
            new_si._lower_bound = new_si.lower_bound + b.lower_bound
            new_si._upper_bound = new_si.upper_bound + b.upper_bound
            return new_si
        else:
            return new_si.bitwise_or(new_b)

    @reversed_processor
    def extract(self, high_bit, low_bit):

        assert low_bit >= 0

        bits = high_bit - low_bit + 1

        if low_bit != 0:
            ret = self.rshift(low_bit)
        else:
            ret = self.copy()
        if bits != self.bits:
            ret = ret.cast_low(bits)

        return ret.normalize()

    @reversed_processor
    def agnostic_extend(self, new_length):
        """
        Unary operation: SignExtend

        :param new_length: New length after sign-extension
        :return: A new StridedInterval
        """
        '''
        In a sign-agnostic implementation of strided-intervals a number can be signed or unsigned both.
        Given a SI, we must pay attention how we extend its lower bound and upper bound.
        Assuming that the lower bound is in the left emishpere (positive number).
        Let's assume first that the SI is signed and its upper bound is in the right emisphere. Extending it with leading
        1s (i.e., its MSB)  is correct given that its values would be preserved.
        On the other hand if the number is unsigned we should not replicate its MSB, since this would increase the value
        of the upper bound in the new interval. In this case the correct approach would be to add 0 in front of the number,
        i.e., moving it to the left emisphere. But this approach wouldn't be correct in the first scenario (signed SI).
        The solution in this case is extend the upper bound with 1s. This gives us an overapproximation of the original
        SI.

        Extending this intuition, the implementation follows the below rules:
        (UB: upper bound, LB: lower bound, RE: right emisphere, LE: left emisphere)
        1* UB:LE and LB:LE: add leading 0s (sound and precise).
        2* UB:RE and LB:RE and the LB is closer to the north pole: add leading 0s to LB and leading 1s to the UB (sound)
        3* UB:RE and LB:RE and UB is closer to the north pole: add leading 1s to LB and UB both (sound).
        4* UB:LE and LB:RE: add leading 0s to UB and leading 0s to LB (sound).
        5* UB:RE and LB:LE: add leading 0s to LB and leading 1s to UB (sound).
        6* UB:RE and LB:RE and LB = UB: add leading 1s to LB and UB both
        '''

        si = self.copy()
        si._bits = new_length

        leading_1_lb = False
        leading_1_ub = False

        ub_msb = self._get_msb(self.upper_bound, self.bits)
        lb_msb = self._get_msb(self.lower_bound, self.bits)

        # LB:RE cases
        if lb_msb == 1:
            #2
            if ub_msb == 1 and self.upper_bound > self.lower_bound:
                leading_1_ub = True
            #3/#6
            if ub_msb == 1 and self.lower_bound >= self.upper_bound:
                leading_1_ub = True
                leading_1_lb = True
        #5
        elif ub_msb == 1:
            leading_1_ub = True

        if leading_1_lb:
            mask = (2 ** new_length - 1) - (2 ** self.bits - 1)
            si._lower_bound |= mask
        if leading_1_ub:
            mask = (2 ** new_length - 1) - (2 ** self.bits - 1)
            si._upper_bound |= mask

        return si

    @reversed_processor
    def zero_extend(self, new_length):
        """
        Unary operation: ZeroExtend

        :param new_length: New length after zero-extension
        :return: A new StridedInterval
        """
        si = self.copy()
        si._bits = new_length

        return si

    @normalize_types
    def _interval_extend(self, t):
        """
        Extend src interval to include destination
        Refer 1:11 of paper:
        Interval analysis and machine arithmetic: Why signedness ignorance is bliss
        :param src_interval: Interval to extend
        :param dst_interval: Interval to be extended to
        :return: Interval starting from src interval which also includes dst interval
        """
        s = self
        w = s.bits
        (a, b) = (s.lower_bound, s.upper_bound)
        (c, d) = (t.lower_bound, t.upper_bound)

        # case 1: s <= t
        if s._wrapped_lte(t):
            return t.copy()
        # case 2: t <= s
        if t._wrapped_lte(s):
            return s.copy()
        # case 3: neg(s) <= t
        if s.complement._wrapped_lte(t):
            return StridedInterval.top(w)

        # otherwise
        # this is a bit tricky. In extending a SI with another, we must assure that every numbers
        # represented by both intervals are represented by the new one. This property is assured if we use
        # as new stride the GCD of the two old strides AND if we assure that the lower bound of the SI 't' is
        # present among the values when the new SI is evaluated.
        if s.is_integer and t.is_integer:
            new_stride = StridedInterval._wrapped_cardinality(a, c, w) - 1
        elif s.is_integer:
            new_stride = fractions.gcd(StridedInterval._wrapped_cardinality(a, c, w) - 1, t._stride)
        elif t.is_integer:
            new_stride = fractions.gcd(StridedInterval._wrapped_cardinality(b, c, w) - 1, s._stride)
        else:
            new_stride = fractions.gcd(s._stride, t._stride)
            new_stride = fractions.gcd(new_stride, StridedInterval._wrapped_cardinality(a, c, w) - 1)

        # this happens when s and t are the same integer
        if new_stride == -1:
            new_stride = 0

        return StridedInterval(lower_bound=a, upper_bound=d, bits=w, stride=new_stride)

    @reversed_processor
    def sign_extend(self, new_length):
        """
        Unary operation: SignExtend

        :param new_length: New length after sign-extension
        :return: A new StridedInterval
        """

        msb = self.extract(self.bits - 1, self.bits - 1).eval(2)
        if msb == [ 0 ]:
            # All positive numbers
            return self.zero_extend(new_length)
        if msb == [ 1 ]:
            # All negative numbers
            si = self.copy()
            si._bits = new_length
            mask = (2 ** new_length - 1) - (2 ** self.bits - 1)
            si._lower_bound |= mask
            si._upper_bound |= mask

        else:
            # Both positive numbers and negative numbers
            numbers = self._nsplit()
            # Since there are both positive and negative numbers, there must be two bounds after nsplit
            # assert len(numbers) == 2
            si = self.empty(new_length)
            for n in numbers:
                a, b = n.lower_bound, n.upper_bound
                if b < 2 ** (n.bits - 1):
                    # msb = 0
                    si_ = StridedInterval(bits=new_length, stride=n.stride, lower_bound=a, upper_bound=b)
                else:
                    # msb = 1
                    mask = (2 ** new_length - 1) - (2 ** self.bits - 1)
                    si_ = StridedInterval(bits=new_length, stride=n.stride, lower_bound=a | mask, upper_bound=b | mask)
                si = si.union(si_)
        return si

    @normalize_types
    def union(self, b):
        """
        The union operation. It might return a DiscreteStridedIntervalSet to allow for better precision in analysis.

        :param b: Operand
        :return: A new DiscreteStridedIntervalSet, or a new StridedInterval.
        """
        if not allow_dsis:
            return StridedInterval._least_upper_bound([self, b])

        else:
            if self.cardinality > discrete_strided_interval_set.MAX_CARDINALITY_WITHOUT_COLLAPSING or \
                    b.cardinality > discrete_strided_interval_set:
                return StridedInterval._least_upper_bound([self, b])

            else:
                dsis = DiscreteStridedIntervalSet(bits=self._bits, si_set={ self })
                return dsis.union(b)

    @staticmethod
    def _bigger(interval1, interval2):
        """
        Return interval with bigger cardinality
        Refer Section 3.1
        :param interval1: first interval
        :param interval2: second interval
        :return: Interval or interval2 whichever has greater cardinality
        """
        if interval2.cardinality > interval1.cardinality:
            return interval2.copy()
        return interval1.copy()

    @staticmethod
    def _ntz(x):
        '''
        Get the number of consecutive zeros
        :param x:
        :return:
        '''
        if x == 0:
            return 0
        y = (~x) & (x - 1)    # There is actually a bug in BAP until 0.8

        def bits(y):
            n = 0
            while y != 0:
                n += 1
                y >>= 1
            return n
        return bits(y)
    @staticmethod
    def _least_upper_bound(intervals_to_join):
        """
        Pseudo least upper bound.
        Join the given set of intervals into a big interval
        Refer section 3.1
        :param intervals_to_join: Intervals to join
        :return: Interval that contains all intervals
        """

        assert len(intervals_to_join) > 0, "No intervals to join"
        # Optimization: If we have only one interval, then return that interval as result
        if len(intervals_to_join) == 1:
            return intervals_to_join[0].copy()
        # Check if all intervals are of same width
        all_same = all(x.bits == intervals_to_join[0].bits for x in intervals_to_join)
        assert all_same, "All intervals to join should be same"
        # sort the intervals in increasing left bound
        sorted_intervals = sorted(intervals_to_join, key=lambda x: x.lower_bound)
        # Fig 3 of the paper
        w = intervals_to_join[0].bits
        f = StridedInterval.empty(w)
        g = StridedInterval.empty(w)
        for s in sorted_intervals:
            if s.is_top or StridedInterval._lex_lt(s.upper_bound, s.lower_bound, w):
                # f <- extend(f, s)
                f = f._interval_extend(s)
        for s in sorted_intervals:
            # g <- bigger(g, gap(f, s))
            g = StridedInterval._bigger(g, StridedInterval._gap(f, s))
            # f <- extend(f, s)
            f = f._interval_extend(s)

        si = StridedInterval._bigger(g, f.complement).complement

        # stride
        if si.is_integer:
            si._stride = 0
        elif si.is_top:
            si._stride = 1
        else:
            # if the resulting SI is a limited interval we have to calculate the stride.
            # the new stride MUST include all the values of all the SI involved in the
            # union.
            a = si.lower_bound
            b = si.upper_bound
            stride = StridedInterval._wrapped_cardinality(a, b, si.bits) - 1
            # for each SI involved in the union we calculate the new stride necessary to
            # include all the values represented by the SI.
            for i in intervals_to_join:
                dist = StridedInterval._wrapped_cardinality(a, i.lower_bound, si.bits) - 1

                stride = fractions.gcd(stride, dist)
                if i.stride != 0:
                    stride = fractions.gcd(stride, i.stride)
            si._stride = stride
        return si


    @normalize_types
    def _union(self, b):
        """
        Binary operation: union
        It's also the join operation.

        :param b: The other operand.
        :return: A new StridedInterval
        """
        """
        This implementation, even though sound, is not optimal. The union operation is not associative in wrapping intervals
        (please refer to section 3.1 paper 'Signedness-Agnostic Program Analysis: Precise Integer Bounds for Low-Level Code'),
        therefore the union of three WI may  give us different results according on the order we union them. All of the
        results will be sound, though.
        Please use the function _least_upper_bound instead, which is sound and way more precise.
        """

        logger.warning("StridedInterval._union is deprecated. Please use StridedInterval._least_upper_bound instead.")
        if self._reversed != b._reversed:
            logger.warning('Incoherent reversed flag between operands %s and %s', self, b)

        #
        # Trivial cases
        #

        if self.is_empty:
            return b
        if b.is_empty:
            return self

        if self.is_integer and b.is_integer:
            u = max(self.upper_bound, b.upper_bound)
            l = min(self.lower_bound, b.lower_bound)
            stride = abs(u - l)
            return StridedInterval(bits=self.bits, stride=stride, lower_bound=l, upper_bound=u)

        #
        # Other cases
        #

        # Determine the new stride
        if self.is_integer:
            new_stride = fractions.gcd(self._modular_sub(self.lower_bound, b.lower_bound, self.bits), b.stride)
        elif b.is_integer:
            new_stride = fractions.gcd(self.stride, self._modular_sub(b.lower_bound, self.lower_bound, self.bits))
        else:
            new_stride = fractions.gcd(self.stride, b.stride)

        remainder_1 = self.lower_bound % new_stride if new_stride > 0 else 0
        remainder_2 = b.lower_bound % new_stride if new_stride > 0 else 0
        if remainder_1 != remainder_2:
            new_stride = fractions.gcd(abs(remainder_1 - remainder_2), new_stride)

        # Then we have different cases

        if self._wrapped_lte(b):
            # Containment

            return StridedInterval(bits=self.bits, stride=new_stride, lower_bound=b.lower_bound,
                                   upper_bound=b.upper_bound)

        elif b._wrapped_lte(self):
            # Containment

            # TODO: This case is missing in the original implementation. Is that a bug?
            return StridedInterval(bits=self.bits, stride=new_stride, lower_bound=self.lower_bound,
                                   upper_bound=self.upper_bound)

        elif (self._wrapped_member(b.lower_bound) and self._wrapped_member(b.upper_bound) and
            b._wrapped_member(self.lower_bound) and b._wrapped_member(self.upper_bound)):
            # The union of them covers the entire sphere

            return StridedInterval.top(self.bits)

        elif self._wrapped_member(b.lower_bound):
            # Overlapping

            return StridedInterval(bits=self.bits, stride=new_stride, lower_bound=self.lower_bound,
                                   upper_bound=b.upper_bound)

        elif b._wrapped_member(self.lower_bound):
            # Overlapping

            return StridedInterval(bits=self.bits, stride=new_stride, lower_bound=b.lower_bound,
                                   upper_bound=self.upper_bound)

        else:
            card_1 = self._wrapped_cardinality(self.upper_bound, b.lower_bound, self.bits)
            card_2 = self._wrapped_cardinality(b.upper_bound, self.lower_bound, self.bits)

            if card_1 == card_2:
                # Left/right leaning cases
                if self._lex_lt(self.lower_bound, b.lower_bound, self.bits):
                    return StridedInterval(bits=self.bits, stride=new_stride, lower_bound=self.lower_bound,
                                           upper_bound=b.upper_bound)

                else:
                    return StridedInterval(bits=self.bits, stride=new_stride, lower_bound=b.lower_bound,
                                           upper_bound=self.upper_bound)

            elif card_1 < card_2:
                # non-overlapping case (left)
                return StridedInterval(bits=self.bits, stride=new_stride, lower_bound=self.lower_bound,
                                       upper_bound=b.upper_bound)

            else:
                # non-overlapping case (right)
                return StridedInterval(bits=self.bits, stride=new_stride, lower_bound=b.lower_bound,
                                       upper_bound=self.upper_bound)

<<<<<<< HEAD
=======

>>>>>>> 1c2c3ae3
    @normalize_types
    def intersection(self, t):
        s = self
        w = s.bits
        if s.is_empty or t.is_empty:
            return { StridedInterval.empty(w) }

        assert s.bits == t.bits
        if s.is_integer and t.is_integer:
            if s.lower_bound == t.lower_bound:
                # They are the same number!
                return { StridedInterval(bits=w,
                                      stride=0,
                                      lower_bound=s.lower_bound,
                                      upper_bound=s.lower_bound) }
            else:
                return { StridedInterval.empty(w) }

        elif s.is_integer:
            integer = s.lower_bound
            if (t.lower_bound - integer) % t.stride == 0 and \
                    t._wrapped_member(integer):
                return { StridedInterval(bits=w,
                                      stride=0,
                                      lower_bound=integer,
                                      upper_bound=integer) }
            else:
                return { StridedInterval.empty(w) }

        elif t.is_integer:
            integer = t.lower_bound
            if (integer - s.lower_bound) % s.stride == 0 and \
                    s._wrapped_member(integer):
                return { StridedInterval(bits=w,
                                      stride=0,
                                      lower_bound=integer,
                                      upper_bound=integer) }
            else:
                return { StridedInterval.empty(w) }

        else:
            # None of the operands is an integer

            #FIXME: Fish used LCM, I think we should use GCD
            #new_stride = s.lcm(s.stride, t.stride)
            # example mcm doesn't work: s = 3[1, 10], t = 2[2, 8]
            new_stride = fractions.gcd(s._stride, t._stride)

            # case 1
            if s.is_bottom or t.is_bottom:
                return { StridedInterval.empty(w) }
            # case 2
            # s == t
            if (s.lower_bound == t.lower_bound and s.upper_bound == t.upper_bound) or s.is_top:
                item = t.copy()
                item._stride = new_stride
                return { item }
            # case 3
            if t.is_top:
                return { s.copy() }

            (a, b) = (s.lower_bound, s.upper_bound)
            (c, d) = (t.lower_bound, t.upper_bound)
            # case 4
            if t._wrapped_member(a) and t._wrapped_member(b) and s._wrapped_member(c) and s._wrapped_member(d):
                item1 = StridedInterval(lower_bound=a, upper_bound=d, bits=w, stride=new_stride)
                item2 = StridedInterval(lower_bound=c, upper_bound=b, bits=w, stride=new_stride)
                return { item1, item2 }
            # case 5
            if t._wrapped_member(a) and t._wrapped_member(b):
                item = s.copy()
                item._stride = new_stride
                return { item }
            # case 6
            if s._wrapped_member(c) and s._wrapped_member(d):
                item = t.copy()
                item._stride = new_stride
                return { item }
            # case 7
            if t._wrapped_member(a) and s._wrapped_member(d) and (not t._wrapped_member(b)) and (not s._wrapped_member(c)):
                item1 = StridedInterval(lower_bound=a, upper_bound=d, bits=w, stride=new_stride)
                return { item1 }
            # case 8
            if t._wrapped_member(b) and s._wrapped_member(c) and (not t._wrapped_member(a)) and (not s._wrapped_member(d)):
                item1 = StridedInterval(lower_bound=c, upper_bound=b, bits=w, stride=new_stride)
                return { item1 }
        # otherwise
        return { StridedInterval.empty(w) }

    @normalize_types
    def widen(self, b):
        ret = None

        if self.is_empty and not b.is_empty:
            ret = StridedInterval.top(bits=self.bits)

        elif self.is_empty:
            ret = b

        elif b.is_empty:
            ret = self

        else:
            new_stride = fractions.gcd(self.stride, b.stride)
            l = StridedInterval.lower(self.bits, self.lower_bound, new_stride) if b.lower_bound < self.lower_bound else self.lower_bound
            u = StridedInterval.upper(self.bits, self.upper_bound, new_stride) if b.upper_bound > self.upper_bound else self.upper_bound
            if new_stride == 0:
                if self.is_integer and b.is_integer:
                    ret = StridedInterval(bits=self.bits, stride=1, lower_bound=l, upper_bound=u)
                else:
                    raise ClaripyOperationError('SI: operands are not reduced.')
            else:
                ret = StridedInterval(bits=self.bits, stride=new_stride, lower_bound=l, upper_bound=u)

        ret.normalize()
        return ret

    def reverse(self):
        """
        This is a delayed reversing function. All it really does is to invert the _reversed property of this
        StridedInterval object.

        :return: None
        """
        if self.bits == 8:
            # We cannot reverse a one-byte value
            return self.copy()

        si = self.copy()
        si._reversed = not si._reversed

        return si

    def _reverse(self):
        """
        This method reverses the StridedInterval object for real. Do expect loss of precision for most cases!

        :return: A new reversed StridedInterval instance
        """

        o = self.copy()
        # Clear the reversed flag
        o._reversed = not o._reversed

        if o.bits == 8:
            # No need for reversing
            return o.copy()

        if o.is_top:
            # A TOP is still a TOP after reversing
            si = o.copy()
            return si

        else:
            if not o.is_integer:
                # We really don't want to do that... but well, sometimes it just happens...
                logger.warning('Reversing a real strided-interval %s is bad', self)

            # Reversing an integer is easy
            rounded_bits = ((o.bits + 7) / 8) * 8
            list_bytes = [ ]
            si = None

            for i in xrange(0, rounded_bits, 8):
                b = o.extract(min(i + 7, o.bits - 1), i)
                list_bytes.append(b)

            for b in list_bytes:
                si = b if si is None else si.concat(b)

            return si

def CreateStridedInterval(name=None, bits=0, stride=None, lower_bound=None, upper_bound=None, uninitialized=False, to_conv=None):
    '''
    :param name:
    :param bits:
    :param stride:
    :param lower_bound:
    :param upper_bound:
    :param to_conv:
    :return:
    '''
    if to_conv is not None:
        if isinstance(to_conv, Base):
            to_conv = to_conv.model
        if isinstance(to_conv, StridedInterval):
            # No conversion will be done
            return to_conv

        if type(to_conv) not in {int, long, BVV}: #pylint:disable=unidiomatic-typecheck
            raise ClaripyOperationError('Unsupported to_conv type %s' % type(to_conv))

        if stride is not None or lower_bound is not None or \
                        upper_bound is not None:
            raise ClaripyOperationError('You cannot specify both to_conv and other parameters at the same time.')

        if type(to_conv) is BVV: #pylint:disable=unidiomatic-typecheck
            bits = to_conv.bits
            to_conv_value = to_conv.value
        else:
            bits = bits
            to_conv_value = to_conv

        stride = 0
        lower_bound = to_conv_value
        upper_bound = to_conv_value

    bi = StridedInterval(name=name,
                         bits=bits,
                         stride=stride,
                         lower_bound=lower_bound,
                         upper_bound=upper_bound,
                         uninitialized=uninitialized)
    return bi


from .errors import ClaripyVSAError
from ..errors import ClaripyOperationError
from .bool_result import TrueResult, FalseResult, MaybeResult
from . import discrete_strided_interval_set
from .discrete_strided_interval_set import DiscreteStridedIntervalSet
from .valueset import ValueSet
from ..ast.base import Base
from ..bv import BVV<|MERGE_RESOLUTION|>--- conflicted
+++ resolved
@@ -2460,10 +2460,7 @@
                 return StridedInterval(bits=self.bits, stride=new_stride, lower_bound=b.lower_bound,
                                        upper_bound=self.upper_bound)
 
-<<<<<<< HEAD
-=======
-
->>>>>>> 1c2c3ae3
+
     @normalize_types
     def intersection(self, t):
         s = self
