--- conflicted
+++ resolved
@@ -106,17 +106,8 @@
             return e
         elif o._pending_operations[-1] == "Reverse":
             e = o.copy()
-<<<<<<< HEAD
-            if len(o._pending_operations) != 0 and o._pending_operations[-1] == "Reverse":
-                e._pending_operations.pop()
-            elif isinstance(o._model, A) and o._model.op == 'Reverse':
-                e = o._model._args[0]
-            else:
-                e._pending_operations.append("Reverse")
-=======
             e.objects.clear()
             e._pending_operations.pop()
->>>>>>> 6fa4b4a6
             return e
 
     #
