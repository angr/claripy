import operator
import itertools
bitvec_counter = itertools.count()

import logging
l = logging.getLogger('claripy.claripy')

class Claripy(object):
    def __init__(self, model_backend, solver_backends, parallel=None):
        self.solver_backends = solver_backends
        self.model_backend = model_backend
        self.unique_names = True
        self.parallel = parallel if parallel else False

        self.true = self.BoolVal(True)
        self.false = self.BoolVal(False)

    #
    # Solvers
    #
    def solver(self):
        '''
        Returns a new solver.
        '''
        raise NotImplementedError()

    #
    # Operations
    #

    def wrap(self, o):
        if type(o) == BVV:
            return E(self, model=o, variables=set(), symbolic=False, length=o.bits)
        else:
            return o

    def _do_op(self, name, args, variables=None, symbolic=None, length=None, raw=False, simplified=False):
        try:
            if raw:
                r = self.model_backend.call(name, args)
            else:
                r = self.model_backend.call_expr(name, args)
        except BackendError:
            r = A(name, args)

        if symbolic is None:
            symbolic = any(arg.symbolic if isinstance(arg, E) else False for arg in args)
        if variables is None:
            all_variables = ((arg.variables if isinstance(arg, E) else set()) for arg in args)
            variables = reduce(operator.or_, all_variables, set())
        if length is None:
            length = op_length(name, args)

        return E(self, model=r, variables=variables, symbolic=symbolic, length=length, simplified=simplified)

    def BitVec(self, name, size, explicit_name=None):
        explicit_name = explicit_name if explicit_name is not None else False
        if self.unique_names and not explicit_name:
            name = "%s_%d_%d" % (name, bitvec_counter.next(), size)
        return self._do_op('BitVec', (name, size), variables={ name }, symbolic=True, length=size, raw=True, simplified=True)

    def BitVecVal(self, *args):
        return E(self, model=BVV(*args), variables=set(), symbolic=False, length=args[-1], simplified=True)
        #return self._do_op('BitVecVal', args, length=args[-1], variables=set(), symbolic=False, raw=True)

    # Bitwise ops
    def LShR(self, *args): return self._do_op('LShR', args)
    def SignExt(self, *args): return self._do_op('SignExt', args, length=args[0]+args[1].length)
    def ZeroExt(self, *args): return self._do_op('ZeroExt', args, length=args[0]+args[1].length)
    def Extract(self, *args): return self._do_op('Extract', args, length=args[0]-args[1]+1)
    def Concat(self, *args): return self._do_op('Concat', args, length=sum([ arg.length for arg in args ]))
    def RotateLeft(self, *args): return self._do_op('RotateLeft', args)
    def RotateRight(self, *args): return self._do_op('RotateRight', args)

    #
    # Boolean ops
    #
    def BoolVal(self, *args):
        return E(self, model=args[0], variables=set(), symbolic=False, length=args[-1], simplified=True)
        #return self._do_op('BoolVal', args, length=-1, variables=set(), symbolic=False, raw=True)

    def StridedInterval(self, *args):
        return E(self, model=StridedInterval(*args), variables=set(), symbolic=False, length=args[-1])

    def And(self, *args): return self._do_op('And', args, length=-1)
    def Not(self, *args): return self._do_op('Not', args, length=-1)
    def Or(self, *args): return self._do_op('Or', args, length=-1)
    def ULT(self, *args): return self._do_op('ULT', args, length=-1)
    def ULE(self, *args): return self._do_op('ULE', args, length=-1)
    def UGE(self, *args): return self._do_op('UGE', args, length=-1)
    def UGT(self, *args): return self._do_op('UGT', args, length=-1)

    #
    # Other ops
    #
    def If(self, *args):
        if len(args) != 3: raise ClaripyOperationError("invalid number of args passed to If")
        return self._do_op('If', args)

    #def size(self, *args): return self._do_op('size', args)

    def ite_dict(self, i, d, default):
        return self.ite_cases([ (i == c, v) for c,v in d.items() ], default)

    def ite_cases(self, cases, default):
        sofar = default
        for c,v in reversed(cases):
            sofar = self.If(c, v, sofar)
        return sofar

    def simplify(self, e):
        try:
            return self.model_backend.simplify_expr(e)
        except BackendError:
            try:
                for b in self.solver_backends:
                    return b.simplify_expr(e)
            except BackendError:
                pass

        l.warning("Unable to simplify expression")
        return e

from .expression import E, A
from .backends.backend import BackendError
from .operations import op_length
from .bv import BVV
<<<<<<< HEAD
from .vsa import StridedInterval
=======
from .errors import ClaripyOperationError
>>>>>>> 13a0ce43
<|MERGE_RESOLUTION|>--- conflicted
+++ resolved
@@ -125,8 +125,5 @@
 from .backends.backend import BackendError
 from .operations import op_length
 from .bv import BVV
-<<<<<<< HEAD
 from .vsa import StridedInterval
-=======
-from .errors import ClaripyOperationError
->>>>>>> 13a0ce43
+from .errors import ClaripyOperationError