--- conflicted
+++ resolved
@@ -216,11 +216,6 @@
     if len(args) == 1:
         return args[0]
 
-<<<<<<< HEAD
-def concat_simplifier(*args):
-    if len(args) == 1:
-        return args[0]
-=======
     if any(a.is_false() for a in args):
         new_args = tuple(a for a in args if not a.is_false())
         if len(new_args) > 0:
@@ -307,15 +302,11 @@
     if val.op in extract_distributable:
         return BV(val._claripy, val.op, tuple(a[high:low] for a in val.args), length=(high-low+1))
 
->>>>>>> 4000c310
 
 simplifiers = {
     'Reverse': reverse_simplifier,
     'And': and_simplifier,
     'Or': or_simplifier,
-<<<<<<< HEAD
-    'Concat': concat_simplifier
-=======
     'Not': not_simplifier,
     'Extract': extract_simplifier,
     'Concat': concat_simplifier,
@@ -324,7 +315,6 @@
     '__rshift__': rshift_simplifier,
     '__eq__': eq_simplifier,
     '__ne__': ne_simplifier,
->>>>>>> 4000c310
 }
 
 #
@@ -571,10 +561,4 @@
     'Concat': '..',
 }
 
-<<<<<<< HEAD
-from .errors import ClaripyOperationError, ClaripyTypeError
-=======
-from .errors import ClaripyTypeError, ClaripyOperationError
-from .vsa.strided_interval import si_id_ctr as name_counter
-from .ast.bv import BV
->>>>>>> 4000c310
+from .errors import ClaripyOperationError, ClaripyTypeError