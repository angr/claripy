--- conflicted
+++ resolved
@@ -20,13 +20,8 @@
     def _type_fixer(args):
         num_args = len(args)
         if expected_num_args is not None and num_args != expected_num_args:
-<<<<<<< HEAD
-            if num_args + 1 == expected_num_args and arg_types[-1] is fp.RM:
-                args = (*args, fp.RM.default())
-=======
-            if num_args + 1 == expected_num_args and arg_types[0] is claripy.fp.RM:
-                args = (claripy.fp.RM.default(), *args)
->>>>>>> 06eb3105
+            if num_args + 1 == expected_num_args and arg_types[-1] is claripy.fp.RM:
+                args = (*args, claripy.fp.RM.default())
             else:
                 raise ClaripyTypeError(f"Operation {name} takes exactly {len(arg_types)} arguments ({len(args)} given)")
 
@@ -34,11 +29,7 @@
         matches = list(itertools.starmap(isinstance, zip(args, actual_arg_types, strict=False)))
 
         # heuristically, this works!
-<<<<<<< HEAD
         thing = args[matches.index(True, 0)] if True in matches else None
-=======
-        thing = args[matches.index(True, 1 if actual_arg_types[0] is claripy.fp.RM else 0)] if True in matches else None
->>>>>>> 06eb3105
 
         for arg, argty, match in zip(args, actual_arg_types, matches, strict=False):
             if not match:
