import operator
import itertools
import collections
from functools import reduce

from .utils import OrderedSet

def op(name, arg_types, return_type, extra_check=None, calc_length=None, do_coerce=True, bound=True): #pylint:disable=unused-argument
    if type(arg_types) in (tuple, list): #pylint:disable=unidiomatic-typecheck
        expected_num_args = len(arg_types)
    elif type(arg_types) is type: #pylint:disable=unidiomatic-typecheck
        expected_num_args = None
    else:
        raise ClaripyOperationError("op {} got weird arg_types".format(name))

    def _type_fixer(args):
        num_args = len(args)
        if expected_num_args is not None and num_args != expected_num_args:
            if num_args + 1 == expected_num_args and arg_types[0] is fp.RM:
                args = (fp.RM.default(),) + args
            else:
                raise ClaripyTypeError("Operation {} takes exactly "
                                       "{} arguments ({} given)".format(name, len(arg_types), len(args)))

        if type(arg_types) is type: #pylint:disable=unidiomatic-typecheck
            actual_arg_types = (arg_types,) * num_args
        else:
            actual_arg_types = arg_types
        matches = [ isinstance(arg, argty) for arg,argty in zip(args, actual_arg_types) ]

        # heuristically, this works!
        thing = args[matches.index(True, 1 if actual_arg_types[0] is fp.RM else 0)] if True in matches else None

        for arg, argty, matches in zip(args, actual_arg_types, matches):
            if not matches:
                if do_coerce and hasattr(argty, '_from_' + type(arg).__name__):
                    convert = getattr(argty, '_from_' + type(arg).__name__)
                    yield convert(thing, arg)
                else:
                    yield NotImplemented
                    return
            else:
                yield arg

    def _op(*args):
        fixed_args = tuple(_type_fixer(args))
        for i in fixed_args:
            if i is NotImplemented:
                return NotImplemented
                
        if extra_check is not None:
            success, msg = extra_check(*fixed_args)
            if not success:
                raise ClaripyOperationError(msg)

        #pylint:disable=too-many-nested-blocks
        if name in simplifiers:
            simp = _handle_annotations(simplifiers[name](*fixed_args), args)
            if simp is not None:
                return simp

        kwargs = {}
        if calc_length is not None:
            kwargs['length'] = calc_length(*fixed_args)

        kwargs['uninitialized'] = None
        if any(a.uninitialized is True for a in args if isinstance(a, ast.Base)):
            kwargs['uninitialized'] = True
         
        if name in preprocessors:
            args, kwargs = preprocessors[name](*args, **kwargs)

        return return_type(name, fixed_args, **kwargs)

    _op.calc_length = calc_length
    return _op

def _handle_annotations(simp, args):
    if simp is None:
        return None

    ast_args = tuple(a for a in args if isinstance(a, ast.Base))
    preserved_relocatable = frozenset(simp._relocatable_annotations)
    relocated_annotations = set()
    bad_eliminated = 0

    for aa in ast_args:
        for oa in aa._relocatable_annotations:
            if oa not in preserved_relocatable and oa not in relocated_annotations:
                relocated_annotations.add(oa)
                na = oa.relocate(aa, simp)
                if na is not None:
                    simp = simp.append_annotation(na)

        bad_eliminated += len(aa._uneliminatable_annotations - simp._uneliminatable_annotations)

    if bad_eliminated == 0:
        return simp

def reversed_op(op_func):
    if type(op_func) is not type(reversed_op):
        op_func = op_func.im_func # unwrap instancemethod into function
    def _reversed_op(*args):
        return op_func(*args[::-1])
    return _reversed_op

#
# Extra processors
#

union_counter = itertools.count()
def preprocess_union(*args, **kwargs):

    #
    # When we union two values, we implicitly create a new symbolic, multi-valued
    # variable, because a union is essentially an ITE with an unconstrained
    # "choice" variable.
    #

    new_name = 'union_%d' % next(union_counter)
    kwargs['add_variables'] = frozenset((new_name,))
    return args, kwargs

preprocessors = {
    'union': preprocess_union,
    #'intersection': preprocess_intersect
}

#
# Simplifiers
#

def if_simplifier(cond, if_true, if_false):
    if cond.is_true():
        return if_true

    if cond.is_false():
        return if_false

def concat_simplifier(*args):

    if len(args) == 1:
        return args[0]

    orig_args = args
    args = list(args)
    #length = sum(arg.length for arg in args)
    simplified = False

    if any(a.symbolic for a in args):
        i = 1
        # here, we concatenate any consecutive concrete terms
        while i < len(args):
            previous = args[i-1]
            current = args[i]

            if not (previous.symbolic or current.symbolic) and backends.concrete.handles(previous) and backends.concrete.handles(current):
                concatted = ast.all_operations.Concat(previous, current)
                # If the concrete arguments to concat have non-relocatable annotations attached,
                # we may not be able to simplify the concrete concat. This check makes sure we don't
                # create a nested concat in that case.
                #
                # This is necessary to ensure that simplified is set correctly. If we don't check this here,
                # later the concat-of-concat will eliminate the newly introduced concat again, meaning we end
                # up with the same args that we started with. But because we only eliminate the concat later,
                # the simplified variable would still be set to True after this loop which is wrong.
                if concatted.op != "Concat":
                    args[i-1:i+1] = (concatted,)
                    continue

            i += 1

        if len(args) < len(orig_args):
            simplified = True

    # here, we flatten any concats among the arguments and remove zero-length arguments
    i = 0
    while i < len(args):
        current = args[i]
        if current.length == 0:
            args.pop(i)
            simplified = True
        elif current.op == 'Concat':
            simplified = True
            args[i:i+1] = current.args
            i += len(current.args)
        else:
            i += 1

    # here, we consolidate any consecutive concats on extracts from the same variable
    i = 0
    prev_var = None
    prev_left = None
    prev_right = None
    while i < len(args):
        if args[i].op != 'Extract':
            prev_var = None
            prev_left = None
            prev_right = None
            i += 1
        elif prev_var is args[i].args[2] and prev_right == args[i].args[0] + 1:
            prev_right = args[i].args[1]
            args[i-1:i+1] = [ ast.all_operations.Extract(prev_left, prev_right, prev_var) ]
            simplified = True
        else:
            prev_left = args[i].args[0]
            prev_right = args[i].args[1]
            prev_var = args[i].args[2]
            i += 1

    # if any(a.op == 'Reverse' for a in args):
    #     simplified = True
    #     args = [a.reversed for a in args]

    if simplified:
        return ast.all_operations.Concat(*args)

    return

def rshift_simplifier(val, shift):
    if (shift == 0).is_true():
        return val

def lshift_simplifier(val, shift):
    if (shift == 0).is_true():
        return val

SIMPLE_OPS = ('Concat', 'SignExt', 'ZeroExt')

def eq_simplifier(a, b):
    if a is b:
        return ast.true

    if isinstance(a, ast.Bool) and b is ast.true:
        return a
    if isinstance(b, ast.Bool) and a is ast.true:
        return b
    if isinstance(a, ast.Bool) and b is ast.false:
        return ast.all_operations.Not(a)
    if isinstance(b, ast.Bool) and a is ast.false:
        return ast.all_operations.Not(b)

    if a.op == 'Reverse' and b.op == 'Reverse':
        return a.args[0] == b.args[0]

    # TODO: all these ==/!= might really slow things down...
    if a.op == 'If':
        if a.args[1] is b and ast.all_operations.is_true(a.args[2] != b):
            # (If(c, x, y) == x, x != y) -> c
            return a.args[0]
        elif a.args[2] is b and ast.all_operations.is_true(a.args[1] != b):
            # (If(c, x, y) == y, x != y) -> !c
            return ast.all_operations.Not(a.args[0])
        # elif a._claripy.is_true(a.args[1] == b) and a._claripy.is_true(a.args[2] == b):
        #     return a._claripy.true
        # elif a._claripy.is_true(a.args[1] != b) and a._claripy.is_true(a.args[2] != b):
        #     return a._claripy.false

    if b.op == 'If':
        if b.args[1] is a and ast.all_operations.is_true(b.args[2] != b):
            # (x == If(c, x, y)) -> c
            return b.args[0]
        elif b.args[2] is a and ast.all_operations.is_true(b.args[1] != a):
            # (y == If(c, x, y)) -> !c
            return ast.all_operations.Not(b.args[0])
        # elif b._claripy.is_true(b.args[1] == a) and b._claripy.is_true(b.args[2] == a):
        #     return b._claripy.true
        # elif b._claripy.is_true(b.args[1] != a) and b._claripy.is_true(b.args[2] != a):
        #     return b._claripy.false

    if (a.op in SIMPLE_OPS or b.op in SIMPLE_OPS) and a.length > 1 and a.length == b.length:
        for i in range(a.length):
            a_bit = a[i:i]
            if a_bit.symbolic:
                break

            b_bit = b[i:i]
            if b_bit.symbolic:
                break

            if ast.all_operations.is_false(a_bit == b_bit):
                return ast.all_operations.false

def ne_simplifier(a, b):
    if a is b:
        return ast.false

    if a.op == 'Reverse' and b.op == 'Reverse':
        return a.args[0] != b.args[0]

    if a.op == 'If':
        if a.args[2] is b and ast.all_operations.is_true(a.args[1] != b):
            # (If(c, x, y) == x, x != y) -> c
            return a.args[0]
        elif a.args[1] is b and ast.all_operations.is_true(a.args[2] != b):
            # (If(c, x, y) == y, x != y) -> !c
            return ast.all_operations.Not(a.args[0])
        # elif a._claripy.is_true(a.args[1] == b) and a._claripy.is_true(a.args[2] == b):
        #     return a._claripy.false
        # elif a._claripy.is_true(a.args[1] != b) and a._claripy.is_true(a.args[2] != b):
        #     return a._claripy.true

    if b.op == 'If':
        if b.args[2] is a and ast.all_operations.is_true(b.args[1] != a):
            # (x == If(c, x, y)) -> c
            return b.args[0]
        elif b.args[1] is a and ast.all_operations.is_true(b.args[2] != a):
            # (y == If(c, x, y)) -> !c
            return ast.all_operations.Not(b.args[0])
        # elif b._claripy.is_true(b.args[1] != a) and b._claripy.is_true(b.args[2] != a):
        #     return b._claripy.true
        # elif b._claripy.is_true(b.args[1] == a) and b._claripy.is_true(b.args[2] == a):
        #     return b._claripy.false

    if (a.op == SIMPLE_OPS or b.op in SIMPLE_OPS) and a.length > 1 and a.length == b.length:
        for i in range(a.length):
            a_bit = a[i:i]
            if a_bit.symbolic:
                break

            b_bit = b[i:i]
            if b_bit.symbolic:
                break

            if ast.all_operations.is_true(a_bit != b_bit):
                return ast.all_operations.true

def boolean_reverse_simplifier(body):
    if body.op == 'Reverse':
        return body.args[0]

    if body.length == 8:
        return body

    if body.op == 'Concat':
        if all(a.op == 'Extract' for a in body.args):
            first_ast = body.args[0].args[2]
            for i,a in enumerate(body.args):
                if not (first_ast is a.args[2]
                        and a.args[0] == ((i + 1) * 8 - 1)
                        and a.args[1] == i * 8):
                    break
            else:
                upper_bound = body.args[-1].args[0]
                if first_ast.length == upper_bound + 1:
                    return first_ast
                else:
                    return first_ast[upper_bound:0]
        if all(a.length == 8 for a in body.args):
            return body.make_like(body.op, body.args[::-1])

def boolean_and_simplifier(*args):
    if len(args) == 1:
        return args[0]

    new_args = []
    for a in args:
        if a.is_false():
            return ast.all_operations.false
        elif not a.is_true():
            new_args.append(a)

    if not new_args:
        return ast.bool.true

    if len(new_args) < len(args):
        return ast.all_operations.And(*new_args)

    def _flattening_filter(args):
        # a And a == a
        return tuple(OrderedSet(args))

    flattened = _flatten_simplifier('And', _flattening_filter, *args)
    fargs = flattened.args if flattened is not None else args

    if any(len(arg.args) != 2 for arg in fargs):
        return flattened

    target_var = None

    # Determine the unknown variable
    if fargs[0].args[0].symbolic:
        if fargs[0].args[0] is fargs[1].args[0]:
            target_var = fargs[0].args[0]
        elif fargs[0].args[0] is fargs[1].args[1]:
            target_var = fargs[0].args[0]
    elif fargs[0].args[1].symbolic:
        if fargs[0].args[1] is fargs[1].args[0]:
            target_var = fargs[0].args[1]
        elif fargs[0].args[1] is fargs[1].args[1]:
            target_var = fargs[0].args[1]

    if target_var is None:
        return flattened

    # we now know that the And is a series of binary conditions over a single variable.
    # we can optimize accordingly.
    # right now it's just check for eq/ne

    eq_list = []
    ne_list = []
    for arg in fargs:
        other = arg.args[1] if arg.args[0] is target_var else arg.args[0]
        if arg.op == '__eq__':
            eq_list.append(other)
        elif arg.op == '__ne__':
            ne_list.append(other)
        else:
            return flattened

    if not eq_list:
        return flattened
    if any(any(ne is eq for eq in eq_list) for ne in ne_list):
        return ast.all_operations.false
    if all(v.op == 'BVV' for v in eq_list) and all(v.op == 'BVV' for v in ne_list):
        mustbe = eq_list[0]
        if any(eq.args[0] != mustbe.args[0] for eq in eq_list):
            return ast.all_operations.false
        return target_var == eq_list[0]
    return flattened

def boolean_or_simplifier(*args):
    if len(args) == 1:
        return args[0]

    new_args = []
    for a in args:
        if a.is_true():
            return ast.all_operations.true
        elif not a.is_false():
            new_args.append(a)

    if len(new_args) < len(args):
        return ast.all_operations.Or(*new_args)

    def _flattening_filter(args):
        # a Or a == a
        return tuple(OrderedSet(args))

    return _flatten_simplifier('Or', _flattening_filter, *args)

def _flatten_simplifier(op_name, filter_func, *args, **kwargs):
    if not any(isinstance(a, ast.Base) and a.op == op_name for a in args):
        return

    # we cannot further flatten if any top-level argument has non-relocatable annotaitons
    if any(not anno.relocatable for anno in itertools.chain.from_iterable(arg.annotations for arg in args)):
        return

    new_args = tuple(itertools.chain.from_iterable(
        (a.args if isinstance(a, ast.Base) and a.op == op_name else (a,)) for a in args
    ))
    if filter_func: new_args = filter_func(new_args)
    if not new_args and kwargs.has_key('initial_value'):
        return kwargs['initial_value']
    return next(a for a in args if isinstance(a, ast.Base)).make_like(op_name, new_args)

def bitwise_add_simplifier(a, b):
    if a is ast.all_operations.BVV(0, a.size()):
        return b
    elif b is ast.all_operations.BVV(0, a.size()):
        return a

    return _flatten_simplifier('__add__', None, a, b)

def bitwise_mul_simplifier(a, b):
    return _flatten_simplifier('__mul__', None, a, b)

def bitwise_sub_simplifier(a, b):
    if b is ast.all_operations.BVV(0, a.size()):
        return a
    elif a is b or (a == b).is_true():
        return ast.all_operations.BVV(0, a.size())

def bitwise_xor_simplifier(a, b):
    if a is ast.all_operations.BVV(0, a.size()):
        return b
    elif b is ast.all_operations.BVV(0, a.size()):
        return a
    elif a is b or (a == b).is_true():
        return ast.all_operations.BVV(0, a.size())

    def _flattening_filter(args):
        # since a ^ a == 0, we can safely remove those from args
        # this procedure is done carefully in order to keep the ordering of arguments
        ctr = collections.Counter(args)
        unique_args = set(k for k in ctr if ctr[k] % 2 != 0)
        return tuple([ arg for arg in args if arg in unique_args ])

    return _flatten_simplifier('__xor__', _flattening_filter, a, b, initial_value=ast.all_operations.BVV(0, a.size()))

def bitwise_or_simplifier(a, b):
    if a is ast.all_operations.BVV(0, a.size()):
        return b
    elif b is ast.all_operations.BVV(0, a.size()):
        return a
    elif (a == b).is_true():
        return a
    elif a is b:
        return a

    def _flattening_filter(args):
        # a | a == a
        return tuple(OrderedSet(args))

    return _flatten_simplifier('__or__', _flattening_filter, a, b)

def bitwise_and_simplifier(a, b):
    if (a == 2**a.size()-1).is_true():
        return b
    elif (b == 2**a.size()-1).is_true():
        return a
    elif (a == b).is_true():
        return a
    elif a is b:
        return a

    def _flattening_filter(args):
        # a & a == a
        return tuple(OrderedSet(args))

    return _flatten_simplifier('__and__', _flattening_filter, a, b)

def boolean_not_simplifier(body):
    if body.op == '__eq__':
        return body.args[0] != body.args[1]
    elif body.op == '__ne__':
        return body.args[0] == body.args[1]

    if body.op == 'Not':
        return body.args[0]

    if body.op == 'If':
        return ast.all_operations.If(body.args[0], body.args[2], body.args[1])

    if body.op == 'SLT':
        return ast.all_operations.SGE(body.args[0], body.args[1])
    elif body.op == 'SLE':
        return ast.all_operations.SGT(body.args[0], body.args[1])
    elif body.op == 'SGT':
        return ast.all_operations.SLE(body.args[0], body.args[1])
    elif body.op == 'SGE':
        return ast.all_operations.SLT(body.args[0], body.args[1])

    if body.op == 'ULT':
        return ast.all_operations.UGE(body.args[0], body.args[1])
    elif body.op == 'ULE':
        return ast.all_operations.UGT(body.args[0], body.args[1])
    elif body.op == 'UGT':
        return ast.all_operations.ULE(body.args[0], body.args[1])
    elif body.op == 'UGE':
        return ast.all_operations.ULT(body.args[0], body.args[1])

    if body.op == '__lt__':
        return ast.all_operations.UGE(body.args[0], body.args[1])
    elif body.op == '__le__':
        return ast.all_operations.UGT(body.args[0], body.args[1])
    elif body.op == '__gt__':
        return ast.all_operations.ULE(body.args[0], body.args[1])
    elif body.op == '__ge__':
        return ast.all_operations.ULT(body.args[0], body.args[1])

def zeroext_simplifier(n, e):
    if n == 0:
        return e

def signext_simplifier(n, e):
    if n == 0:
        return e

    # TODO: if top bit is 0, do a zero-extend instead

def extract_simplifier(high, low, val):
    # if we're extracting the whole value, return the value
    if high - low + 1 == val.size():
        return val

    if (val.op == 'SignExt' or val.op == 'ZeroExt') and low == 0 and high + 1 == val.args[1].size():
        return val.args[1]

    if val.op == 'ZeroExt':
        extending_bits = val.args[0]
        if extending_bits == 0:
            val = val.args[1]
        else:
            val = ast.all_operations.Concat(ast.all_operations.BVV(0, extending_bits), val.args[1])

    # Reverse(concat(a, b)) -> concat(Reverse(b), Reverse(a))
    # a and b must have lengths that are a multiple of 8
    if val.op == 'Reverse' and val.args[0].op == 'Concat' and all(a.length % 8 == 0 for a in val.args[0].args):
        val = ast.all_operations.Concat(*reversed([a.reversed for a in val.args[0].args]))

    # Reading one byte from a reversed ast can be converted to reading the corresponding byte from the original ast
    # No Reverse is required then
    if val.op == 'Reverse' and high - low + 1 == 8 and low % 8 == 0:
        byte_pos = low // 8
        new_byte_pos = val.length // 8 - byte_pos - 1

        val = val.args[0]
        high = (new_byte_pos + 1) * 8 - 1
        low = new_byte_pos * 8

        return ast.all_operations.Extract(high, low, val)

    if val.op == 'Concat':
        pos = val.length
        high_i, low_i, low_loc = None, None, None
        for i, v in enumerate(val.args):
            if pos - v.length <= high < pos:
                high_i = i
            if pos - v.length <= low < pos:
                low_i = i
                low_loc = low - (pos - v.length)
            pos -= v.length

        used = val.args[high_i:low_i+1]
        if len(used) == 1:
            self = used[0]
        else:
            self = ast.all_operations.Concat(*used)

        new_high = low_loc + high - low
        if new_high == self.length - 1 and low_loc == 0:
            return self
        else:
            if self.op != 'Concat':
                return self[new_high:low_loc]
            else:
                # to avoid infinite recursion we only return if something was simplified
                if len(used) != len(val.args) or new_high != high or low_loc != low:
                    return ast.all_operations.Extract(new_high, low_loc, self)

    if val.op == 'Extract':
        _, inner_low = val.args[:2]
        new_low = inner_low + low
        new_high = new_low + (high - low)
        return (val.args[2])[new_high:new_low]

    if val.op == 'Reverse' and val.args[0].op == 'Concat' and all(a.length % 8 == 0 for a in val.args[0].args):
        val = val.make_like('Concat',
                            tuple(reversed([a.reversed for a in val.args[0].args])),
        )[high:low]
        if not val.symbolic:
            return val

    if val.op == 'If':
<<<<<<< HEAD
        val = ast.all_operations.If(val.args[0], val.args[1][high:low], val.args[2][high:low])
        return val
        #val = val.make_like('If', val.args[0].args[0]
=======
        return ast.all_operations.If(val.args[0], val.args[1][high:low], val.args[2][high:low])
>>>>>>> e2f6f024

    # if all else fails, convert Extract(Reverse(...)) to Reverse(Extract(...))
    # if val.op == 'Reverse' and (high + 1) % 8 == 0 and low % 8 == 0:
    #     print("saw reverse, converting")
    #     inner_length = val.args[0].length
    #     try:
    #         return val.args[0][(inner_length - 1 - low):(inner_length - 1 - low - (high - low))].reversed
    #     except ClaripyOperationError:
    #         __import__('ipdb').set_trace()

    if val.op in extract_distributable:
        all_args = tuple(a[high:low] for a in val.args)
        return reduce(getattr(operator, val.op), all_args)

def str_extract_simplifier(start_idx, count, val):
    if start_idx == 0 and count == val.string_length:
        return val
    # if we are dealing with a chain of extractions on the same string we can
    # simplify the chain in one single StrExtract
    if val.op == 'StrExtract':
        v_start_idx, _, v_str = val.args
        new_start = v_start_idx + start_idx
        new_count = count
        return v_str.StrExtract(new_start, new_count, v_str)

# oh gods
def fptobv_simplifier(the_fp):
    if the_fp.op == 'fpToFP' and len(the_fp.args) == 2:
        return the_fp.args[0]

def fptofp_simplifier(*args):
    if len(args) == 2 and args[0].op == 'fpToIEEEBV':
        to_bv, sort = args
        if sort == fp.FSORT_FLOAT and to_bv.length == 32:
            return to_bv.args[0]
        elif sort == fp.FSORT_DOUBLE and to_bv.length == 64:
            return to_bv.args[0]

simplifiers = {
    'Reverse': boolean_reverse_simplifier,
    'And': boolean_and_simplifier,
    'Or': boolean_or_simplifier,
    'Not': boolean_not_simplifier,
    'Extract': extract_simplifier,
    'StrExtract': str_extract_simplifier,
    'Concat': concat_simplifier,
    'If': if_simplifier,
    '__lshift__': lshift_simplifier,
    '__rshift__': rshift_simplifier,
    '__eq__': eq_simplifier,
    '__ne__': ne_simplifier,
    '__or__': bitwise_or_simplifier,
    '__and__': bitwise_and_simplifier,
    '__xor__': bitwise_xor_simplifier,
    '__add__': bitwise_add_simplifier,
    '__sub__': bitwise_sub_simplifier,
    '__mul__': bitwise_mul_simplifier,
    'ZeroExt': zeroext_simplifier,
    'SignExt': signext_simplifier,
    'fpToIEEEBV': fptobv_simplifier,
    'fpToFP': fptofp_simplifier,
}

#
# Length checkers
#

def length_same_check(*args):
    return all(a.length == args[0].length for a in args), "args' length must all be equal"

def basic_length_calc(*args):
    return args[0].length

def extract_check(high, low, bv):
    if high < 0 or low < 0:
        return False, "Extract high and low must be nonnegative"
    elif low > high:
        return False, "Extract low must be <= high"
    elif high >= bv.size():
        return False, "Extract bound must be less than BV size"

    return True, ""

def concat_length_calc(*args):
    return sum(arg.length for arg in args)

def extract_length_calc(high, low, _):
    return high + 1 - low


def str_extract_check(start_idx, count, str_val):
    if start_idx < 0:
        return False, "StrExtract start_idx must be nonnegative"
    elif count <= 0:
        return False, "StrExtract count must be positive"
    elif start_idx + count > str_val.string_length:
        return False, "count must not exceed the length of the string."
    else:
        return True, ""

def str_extract_length_calc(start_idx, count, str_val):
    return count

def str_replace_check(*args):
    str_1, str_2, _ = args
    if str_1.length < str_2.length:
        return False, "The pattern that has to be replaced is longer than the string itself"
    return True, ""

def substr_length_calc(start_idx, count, strval):
    return strval.string_length

def ext_length_calc(ext, orig):
    return orig.length + ext

def str_concat_length_calc(*args):
    return sum(arg.string_length for arg in args)

def str_replace_length_calc(*args):
    str_1, str_2, str_3 = args
    # Return the maximum length that the string can assume after the replace
    # operation
    #
    # If the part that has to be replaced if greater than
    # the replacement than the we have the maximum length possible
    # when the part that has to be replaced is not found inside the string
    if str_2.string_length >= str_3.string_length:
        return str_1.string_length
    # Otherwise We have the maximum length when teh replacement happens
    return str_1.string_length - str_2.string_length + str_3.string_length

def strlen_bv_size_calc(s, bitlength):
    return bitlength

def strindexof_bv_size_calc(s1, s2, start_idx, bitlength):
    return bitlength

def strtoint_bv_size_calc(s, bitlength):
    return bitlength

#
# Operation lists
#

expression_arithmetic_operations = {
    # arithmetic
    '__add__', '__radd__',
    '__div__', '__rdiv__',
    '__truediv__', '__rtruediv__',
    '__floordiv__', '__rfloordiv__',
    '__mul__', '__rmul__',
    '__sub__', '__rsub__',
    '__pow__', '__rpow__',
    '__mod__', '__rmod__',
    '__divmod__', '__rdivmod__',
    'SDiv', 'SMod',
    '__neg__',
    '__pos__',
    '__abs__',
}

bin_ops = {
    '__add__', '__radd__',
    '__mul__', '__rmul__',
    '__or__', '__ror__',
    '__and__', '__rand__',
    '__xor__', '__rxor__',
}

expression_comparator_operations = {
    # comparisons
    '__eq__',
    '__ne__',
    '__ge__', '__le__',
    '__gt__', '__lt__',
}

# expression_comparator_operations = {
#     'Eq',
#     'Ne',
#     'Ge', 'Le',
#     'Gt', 'Lt',
# }

expression_bitwise_operations = {
    # bitwise
    '__invert__',
    '__or__', '__ror__',
    '__and__', '__rand__',
    '__xor__', '__rxor__',
    '__lshift__', '__rlshift__',
    '__rshift__', '__rrshift__',
}

expression_set_operations = {
    # Set operations
    'union',
    'intersection',
    'widen'
}

expression_operations = expression_arithmetic_operations | expression_comparator_operations | expression_bitwise_operations | expression_set_operations

backend_comparator_operations = {
    'SGE', 'SLE', 'SGT', 'SLT', 'UGE', 'ULE', 'UGT', 'ULT',
}

backend_bitwise_operations = {
    'RotateLeft', 'RotateRight', 'LShR', 'Reverse',
}

backend_boolean_operations = {
    'And', 'Or', 'Not'
}

backend_bitmod_operations = {
    'Concat', 'Extract', 'SignExt', 'ZeroExt'
}

backend_creation_operations = {
    'BoolV', 'BVV', 'FPV', 'StringV'
}

backend_symbol_creation_operations = {
    'BoolS', 'BVS', 'FPS', 'StringS'
}

backend_vsa_creation_operations = {
    'TopStridedInterval', 'StridedInterval', 'ValueSet', 'AbstractLocation'
}

backend_other_operations = { 'If' }

backend_arithmetic_operations = {'SDiv', 'SMod'}

backend_operations = backend_comparator_operations | backend_bitwise_operations | backend_boolean_operations | \
                     backend_bitmod_operations | backend_creation_operations | backend_other_operations | backend_arithmetic_operations
backend_operations_vsa_compliant = backend_bitwise_operations | backend_comparator_operations | backend_boolean_operations | backend_bitmod_operations
backend_operations_all = backend_operations | backend_operations_vsa_compliant | backend_vsa_creation_operations

backend_fp_cmp_operations = {
    'fpLT', 'fpLEQ', 'fpGT', 'fpGEQ', 'fpEQ',
}

backend_fp_operations = {
    'FPS', 'fpToFP', 'fpToIEEEBV', 'fpFP', 'fpToSBV', 'fpToUBV',
    'fpNeg', 'fpSub', 'fpAdd', 'fpMul', 'fpDiv', 'fpAbs'
} | backend_fp_cmp_operations

backend_strings_operations = {
    'StrSubstr', 'StrReplace', 'StrConcat', 'StrLen', 'StrContains',
    'StrPrefixOf', 'StrSuffixOf', 'StrIndexOf', 'StrToInt'
}

opposites = {
    '__add__': '__radd__', '__radd__': '__add__',
    '__div__': '__rdiv__', '__rdiv__': '__div__',
    '__truediv__': '__rtruediv__', '__rtruediv__': '__truediv__',
    '__floordiv__': '__rfloordiv__', '__rfloordiv__': '__floordiv__',
    '__mul__': '__rmul__', '__rmul__': '__mul__',
    '__sub__': '__rsub__', '__rsub__': '__sub__',
    '__pow__': '__rpow__', '__rpow__': '__pow__',
    '__mod__': '__rmod__', '__rmod__': '__mod__',
    '__divmod__': '__rdivmod__', '__rdivmod__': '__divmod__',

    '__eq__': '__eq__',
    '__ne__': '__ne__',
    '__ge__': '__le__', '__le__': '__ge__',
    '__gt__': '__lt__', '__lt__': '__gt__',
    'ULT': 'UGT', 'UGT': 'ULT',
    'ULE': 'UGE', 'UGE': 'ULE',
    'SLT': 'SGT', 'SGT': 'SLT',
    'SLE': 'SGE', 'SGE': 'SLE',

    #'__neg__':
    #'__pos__':
    #'__abs__':
    #'__invert__':
    '__or__': '__ror__', '__ror__': '__or__',
    '__and__': '__rand__', '__rand__': '__and__',
    '__xor__': '__rxor__', '__rxor__': '__xor__',
    '__lshift__': '__rlshift__', '__rlshift__': '__lshift__',
    '__rshift__': '__rrshift__', '__rrshift__': '__rshift__',
}

reversed_ops = {
    '__radd__': '__add__',
    '__rand__': '__and__',
    '__rdiv__': '__div__',
    '__rdivmod__': '__divmod__',
    '__rfloordiv__': '__floordiv__',
    '__rlshift__': '__lshift__',
    '__rmod__': '__mod__',
    '__rmul__': '__mul__',
    '__ror__': '__or__',
    '__rpow__': '__pow__',
    '__rrshift__': '__rshift__',
    '__rsub__': '__sub__',
    '__rtruediv__': '__truediv__',
    '__rxor__': '__xor__'
}

inverse_operations = {
    '__eq__': '__ne__',
    '__ne__': '__eq__',
    '__gt__': '__le__',
    '__lt__': '__ge__',
    '__ge__': '__lt__',
    '__le__': '__gt__',
    'ULT': 'UGE', 'UGE': 'ULT',
    'UGT': 'ULE', 'ULE': 'UGT',
    'SLT': 'SGE', 'SGE': 'SLT',
    'SLE': 'SGT', 'SGT': 'SLE',
}

length_same_operations = expression_arithmetic_operations | backend_bitwise_operations | expression_bitwise_operations | backend_other_operations | expression_set_operations | {'Reversed'}
length_none_operations = backend_comparator_operations | expression_comparator_operations | backend_boolean_operations | backend_fp_cmp_operations
length_change_operations = backend_bitmod_operations
length_new_operations = backend_creation_operations

leaf_operations = backend_symbol_creation_operations | backend_creation_operations
leaf_operations_concrete = backend_creation_operations
leaf_operations_symbolic = backend_symbol_creation_operations

#
# Reversibility
#

not_invertible = {'Identical', 'union'}
reverse_distributable = { 'widen', 'union', 'intersection',
    '__invert__', '__or__', '__ror__', '__and__', '__rand__', '__xor__', '__rxor__',
}

extract_distributable = {
    '__and__', '__rand__',
    '__or__', '__ror__',
    '__xor__', '__rxor__',
}

infix = {
    '__add__': '+',
    '__sub__': '-',
    '__mul__': '*',
    '__div__': '/',
    '__floordiv__': '/',
    '__truediv__': '/', # the raw / operator should use integral semantics on bitvectors
    '__pow__': '**',
    '__mod__': '%',
#    '__divmod__': "don't think this is used either",

    '__eq__': '==',
    '__ne__': '!=',
    '__ge__': '>=',
    '__le__': '<=',
    '__gt__': '>',
    '__lt__': '<',

    'UGE': '>=',
    'ULE': '<=',
    'UGT': '>',
    'ULT': '<',

    'SGE': '>=s',
    'SLE': '<=s',
    'SGT': '>s',
    'SLT': '<s',

    'SDiv': "/s",
    'SMod': "%s",

    '__or__': '|',
    '__and__': '&',
    '__xor__': '^',
    '__lshift__': '<<',
    '__rshift__': '>>',

    'And': '&&',
    'Or': '||',

    'Concat': '..',
}

commutative_operations = { '__and__', '__or__', '__xor__', '__add__', '__mul__', 'And', 'Or', 'Xor', }

from .errors import ClaripyOperationError, ClaripyTypeError
from . import ast
from . import fp
from .backend_manager import backends<|MERGE_RESOLUTION|>--- conflicted
+++ resolved
@@ -644,13 +644,8 @@
             return val
 
     if val.op == 'If':
-<<<<<<< HEAD
         val = ast.all_operations.If(val.args[0], val.args[1][high:low], val.args[2][high:low])
         return val
-        #val = val.make_like('If', val.args[0].args[0]
-=======
-        return ast.all_operations.If(val.args[0], val.args[1][high:low], val.args[2][high:low])
->>>>>>> e2f6f024
 
     # if all else fails, convert Extract(Reverse(...)) to Reverse(Extract(...))
     # if val.op == 'Reverse' and (high + 1) % 8 == 0 and low % 8 == 0:
