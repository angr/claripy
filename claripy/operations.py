--- conflicted
+++ resolved
@@ -707,7 +707,6 @@
 
 def str_replace_length_calc(*args):
     str_1, str_2, str_3 = args
-<<<<<<< HEAD
     # Return the maximum length that the string can assume after the replace
     # operation
     #
@@ -717,11 +716,6 @@
     if str_2.string_length >= str_3.string_length:
         return str_1.string_length
     # Otherwise We have the maximum length when teh replacement happens
-=======
-    # TODO: figure out how to deal with this
-    #       we need to know if the string has been replaced correctly
-    #       or not first in order to calculate the length...
->>>>>>> ded9f9f3
     return str_1.string_length - str_2.string_length + str_3.string_length
 
 def strlen_bv_size_calc(s, bitlength):
