--- conflicted
+++ resolved
@@ -240,22 +240,12 @@
         """
         if len(t.args) < 2:
             l.debug("can't do anything with an unop bool")
-<<<<<<< HEAD
-        multivalued_guys_count = 0
-        for a in t.args:
-            if hasattr(a, 'cardinality') and a.cardinality > 1:
-                multivalued_guys_count += 1
-        if multivalued_guys_count > 1:
-=======
         elif t.args[0].cardinality > 1 and t.args[1].cardinality > 1:
->>>>>>> 61e4a49e
             l.debug("can't do anything because we have multiple multivalued guys")
             return False
         else:
             return True
 
-<<<<<<< HEAD
-=======
     @staticmethod
     def _adjust_truism(t):
         """
@@ -268,7 +258,6 @@
         return t
 
 
->>>>>>> 61e4a49e
     #
     # Assumptions management
     #
