--- conflicted
+++ resolved
@@ -7,21 +7,12 @@
 
 
 class RM(Enum):
-    """Rounding modes for floating point operations.
-
-    See https://en.wikipedia.org/wiki/IEEE_754#Rounding_rules for more information.
-    """
-
-<<<<<<< HEAD
-class RM(Enum):
     """Floating point rounding mode, as defined by IEEE754.
 
     See this wikipedia entry for details:
     https://en.wikipedia.org/wiki/IEEE_754#Rounding_rules
     """
 
-=======
->>>>>>> 06eb3105
     RM_NearestTiesEven = "RM_RNE"
     RM_NearestTiesAwayFromZero = "RM_RNA"
     RM_TowardsZero = "RM_RTZ"
@@ -43,13 +34,9 @@
 
 
 class FSort:
-<<<<<<< HEAD
     """Floating point sort, desribing the size of the exponent and mantissa for
     an IEEE754 floating point number.
     """
-=======
-    """A class representing a floating point sort."""
->>>>>>> 06eb3105
 
     def __init__(self, name, exp, mantissa):
         self.name = name
@@ -87,350 +74,4 @@
 
 
 FSORT_FLOAT = FSort("FLOAT", 8, 24)
-<<<<<<< HEAD
-FSORT_DOUBLE = FSort("DOUBLE", 11, 53)
-
-
-class FPV(BackendObject):
-    """Floating point value. A concrete floating point value with a specific
-    sort (FSORT_FLOAT or FSORT_DOUBLE)."""
-
-    __slots__ = ["sort", "value"]
-
-    def __init__(self, value, sort):
-        if not isinstance(value, float) or sort not in {FSORT_FLOAT, FSORT_DOUBLE}:
-            raise ClaripyOperationError("FPV needs a sort (FSORT_FLOAT or FSORT_DOUBLE) and a float value")
-
-        self.value = value
-        self.sort = sort
-
-    def __hash__(self):
-        return hash((self.value, self.sort))
-
-    def __getstate__(self):
-        return self.value, self.sort
-
-    def __setstate__(self, st):
-        self.value, self.sort = st
-
-    def __abs__(self):
-        return FPV(abs(self.value), self.sort)
-
-    def __neg__(self):
-        return FPV(-self.value, self.sort)
-
-    def fpSqrt(self):
-        return FPV(math.sqrt(self.value), self.sort)
-
-    @normalize_types
-    @compare_sorts
-    def __add__(self, o):
-        return FPV(self.value + o.value, self.sort)
-
-    @normalize_types
-    @compare_sorts
-    def __sub__(self, o):
-        return FPV(self.value - o.value, self.sort)
-
-    @normalize_types
-    @compare_sorts
-    def __mul__(self, o):
-        return FPV(self.value * o.value, self.sort)
-
-    @normalize_types
-    @compare_sorts
-    def __mod__(self, o):
-        return FPV(self.value % o.value, self.sort)
-
-    @normalize_types
-    @compare_sorts
-    def __truediv__(self, o):
-        try:
-            return FPV(self.value / o.value, self.sort)
-        except ZeroDivisionError:
-            if str(self.value * o.value)[0] == "-":
-                return FPV(float("-inf"), self.sort)
-            return FPV(float("inf"), self.sort)
-
-    def __floordiv__(self, other):  # decline to involve integers in this floating point process
-        return self.__truediv__(other)
-
-    #
-    # Reverse arithmetic stuff
-    #
-
-    @normalize_types
-    @compare_sorts
-    def __radd__(self, o):
-        return FPV(o.value + self.value, self.sort)
-
-    @normalize_types
-    @compare_sorts
-    def __rsub__(self, o):
-        return FPV(o.value - self.value, self.sort)
-
-    @normalize_types
-    @compare_sorts
-    def __rmul__(self, o):
-        return FPV(o.value * self.value, self.sort)
-
-    @normalize_types
-    @compare_sorts
-    def __rmod__(self, o):
-        return FPV(o.value % self.value, self.sort)
-
-    @normalize_types
-    @compare_sorts
-    def __rtruediv__(self, o):
-        try:
-            return FPV(o.value / self.value, self.sort)
-        except ZeroDivisionError:
-            if str(o.value * self.value)[0] == "-":
-                return FPV(float("-inf"), self.sort)
-            return FPV(float("inf"), self.sort)
-
-    def __rfloordiv__(self, other):  # decline to involve integers in this floating point process
-        return self.__rtruediv__(other)
-
-    #
-    # Boolean stuff
-    #
-
-    @normalize_types
-    @compare_sorts
-    def __eq__(self, o):
-        return self.value == o.value
-
-    @normalize_types
-    @compare_sorts
-    def __ne__(self, o):
-        return self.value != o.value
-
-    @normalize_types
-    @compare_sorts
-    def __lt__(self, o):
-        return self.value < o.value
-
-    @normalize_types
-    @compare_sorts
-    def __gt__(self, o):
-        return self.value > o.value
-
-    @normalize_types
-    @compare_sorts
-    def __le__(self, o):
-        return self.value <= o.value
-
-    @normalize_types
-    @compare_sorts
-    def __ge__(self, o):
-        return self.value >= o.value
-
-    def __repr__(self):
-        return f"FPV({self.value:f}, {self.sort})"
-
-
-def fpToFP(arg: BVV | FPV, sort: FSort, _rm: RM = RM.RM_NearestTiesEven):
-    """Returns a FP AST given a BVV or FPV."""
-    if isinstance(arg, BVV):
-        arg = FPV(float(arg.value), sort)
-    return FPV(arg.value, sort)
-
-
-def fpToFPUnsigned(thing, sort, _rm):
-    """
-    Returns a FP AST whose value is the same as the unsigned BVV `thing` and
-    whose sort is `sort`.
-    """
-    # thing is a BVV
-    return FPV(float(thing.value), sort)
-
-
-def fpToIEEEBV(fpv):
-    """
-    Interprets the bit-pattern of the IEEE754 floating point number `fpv` as a
-    bitvector.
-
-    :return:    A BV AST whose bit-pattern is the same as `fpv`
-    """
-    if fpv.sort == FSORT_FLOAT:
-        pack, unpack = "f", "I"
-    elif fpv.sort == FSORT_DOUBLE:
-        pack, unpack = "d", "Q"
-    else:
-        raise ClaripyOperationError("unrecognized float sort")
-
-    try:
-        packed = struct.pack("<" + pack, fpv.value)
-        (unpacked,) = struct.unpack("<" + unpack, packed)
-    except OverflowError as e:
-        # struct.pack sometimes overflows
-        raise ClaripyOperationError("OverflowError: " + str(e)) from e
-
-    return BVV(unpacked, fpv.sort.length)
-
-
-def fpFP(sgn, exp, mantissa):
-    """
-    Concatenates the bitvectors `sgn`, `exp` and `mantissa` and returns the
-    corresponding IEEE754 floating point number.
-
-    :return:    A FP AST whose bit-pattern is the same as the concatenated
-                bitvector
-    """
-    concatted = Concat(sgn, exp, mantissa)
-    sort = FSort.from_size(concatted.size())
-
-    if sort == FSORT_FLOAT:
-        pack, unpack = "I", "f"
-    elif sort == FSORT_DOUBLE:
-        pack, unpack = "Q", "d"
-    else:
-        raise ClaripyOperationError("unrecognized float sort")
-
-    try:
-        packed = struct.pack("<" + pack, concatted.value)
-        (unpacked,) = struct.unpack("<" + unpack, packed)
-    except OverflowError as e:
-        # struct.pack sometimes overflows
-        raise ClaripyOperationError("OverflowError: " + str(e)) from e
-
-    return FPV(unpacked, sort)
-
-
-def fpToSBV(fp, size, rm):
-    try:
-        rounding_mode = rm.pydecimal_equivalent_rounding_mode()
-        val = int(Decimal(fp.value).to_integral_value(rounding_mode))
-        return BVV(val, size)
-
-    except (ValueError, OverflowError):
-        return BVV(0, size)
-    except Exception as ex:
-        print(f"Unhandled error during floating point rounding! {ex}")
-        raise
-
-
-def fpToUBV(fp, size, rm):
-    # todo: actually make unsigned
-    try:
-        rounding_mode = rm.pydecimal_equivalent_rounding_mode()
-        val = int(Decimal(fp.value).to_integral_value(rounding_mode))
-        assert (
-            val & ((1 << size) - 1) == val
-        ), f"Rounding produced values outside the BV range! rounding {fp.value} with rounding mode {rm} produced {val}"
-        if val < 0:
-            val = (1 << size) + val
-        return BVV(val, size)
-
-    except (ValueError, OverflowError):
-        return BVV(0, size)
-
-
-def fpEQ(a, b):
-    """
-    Checks if floating point `a` is equal to floating point `b`.
-    """
-    return a == b
-
-
-def fpNE(a, b):
-    """
-    Checks if floating point `a` is not equal to floating point `b`.
-    """
-    return a != b
-
-
-def fpGT(a, b):
-    """
-    Checks if floating point `a` is greater than floating point `b`.
-    """
-    return a > b
-
-
-def fpGEQ(a, b):
-    """
-    Checks if floating point `a` is greater than or equal to floating point `b`.
-    """
-    return a >= b
-
-
-def fpLT(a, b):
-    """
-    Checks if floating point `a` is less than floating point `b`.
-    """
-    return a < b
-
-
-def fpLEQ(a, b):
-    """
-    Checks if floating point `a` is less than or equal to floating point `b`.
-    """
-    return a <= b
-
-
-def fpAbs(x):
-    """
-    Returns the absolute value of the floating point `x`. So:
-
-        a = FPV(-3.2, FSORT_DOUBLE)
-        b = fpAbs(a)
-        b is FPV(3.2, FSORT_DOUBLE)
-    """
-    return abs(x)
-
-
-def fpNeg(x):
-    """
-    Returns the additive inverse of the floating point `x`. So:
-
-        a = FPV(3.2, FSORT_DOUBLE)
-        b = fpAbs(a)
-        b is FPV(-3.2, FSORT_DOUBLE)
-    """
-    return -x
-
-
-def fpSub(_rm, a, b):
-    """
-    Returns the subtraction of the floating point `a` by the floating point `b`.
-    """
-    return a - b
-
-
-def fpAdd(_rm, a, b):
-    """
-    Returns the addition of two floating point numbers, `a` and `b`.
-    """
-    return a + b
-
-
-def fpMul(_rm, a, b):
-    """
-    Returns the multiplication of two floating point numbers, `a` and `b`.
-    """
-    return a * b
-
-
-def fpDiv(_rm, a, b):
-    """
-    Returns the division of the floating point `a` by the floating point `b`.
-    """
-    return a / b
-
-
-def fpIsNaN(x):
-    """
-    Checks whether the argument is a floating point NaN.
-    """
-    return math.isnan(x)
-
-
-def fpIsInf(x):
-    """
-    Checks whether the argument is a floating point infinity.
-    """
-    return math.isinf(x)
-=======
-FSORT_DOUBLE = FSort("DOUBLE", 11, 53)
->>>>>>> 06eb3105
+FSORT_DOUBLE = FSort("DOUBLE", 11, 53)