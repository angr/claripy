--- conflicted
+++ resolved
@@ -1459,11 +1459,7 @@
     "Z3_OP_FPA_TO_UBV": "fpToUBV",
     "Z3_OP_FPA_TO_IEEE_BV": "fpToIEEEBV",
     "Z3_OP_FPA_TO_FP": "fpToFP",
-<<<<<<< HEAD
-    "Z3_OP_FPA_TO_FP_UNSIGNED": "fpToFP",
-=======
     "Z3_OP_FPA_TO_FP_UNSIGNED": "fpToFPUnsigned",
->>>>>>> 7f548b80
     "Z3_OP_FPA_NUM": "FPVal",
     "Z3_OP_FPA_MINUS_ZERO": "MinusZero",
     "Z3_OP_FPA_MINUS_INF": "MinusInf",
