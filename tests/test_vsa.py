<<<<<<< HEAD
# pylint: disable=missing-class-docstring,no-self-use
import unittest
=======
from __future__ import annotations
>>>>>>> 4a7da3d2

import claripy
from claripy.vsa import (
    BoolResult,
    DiscreteStridedIntervalSet,
    MaybeResult,
    StridedInterval,
)


def vsa_model(a):
    return claripy.backends.vsa.convert(a)


class TestVSA(unittest.TestCase):  # pylint: disable=no-member,function-redefined
    def test_fucked_extract(self):
        not_fucked = claripy.Reverse(
            claripy.Concat(
                claripy.BVS("file_/dev/stdin_6_0_16_8", 8, explicit_name=True),
                claripy.BVS("file_/dev/stdin_6_1_17_8", 8, explicit_name=True),
            )
        )
        m = claripy.backends.vsa.max(not_fucked)
        assert m > 0

        zx = claripy.ZeroExt(16, not_fucked)
        pre_fucked = claripy.Reverse(zx)
        m = claripy.backends.vsa.max(pre_fucked)
        assert m > 0

        fucked = pre_fucked[31:16]
        m = claripy.backends.vsa.max(fucked)
        assert m > 0

        # here's another case
        wtf = (
            (
                claripy.Reverse(
                    claripy.Concat(
                        claripy.BVS("w", 8),
                        claripy.BVS("x", 8),
                        claripy.BVS("y", 8),
                        claripy.BVS("z", 8),
                    )
                )
                & claripy.BVV(15, 32)
            )
            + claripy.BVV(48, 32)
        )[7:0]

        m = claripy.backends.vsa.max(wtf)
        assert m > 0

    def test_reversed_concat(self):
        a = claripy.SI("a", 32, lower_bound=10, upper_bound=0x80, stride=10)
        b = claripy.SI("b", 32, lower_bound=1, upper_bound=0xFF, stride=1)

        reversed_a = claripy.Reverse(a)
        reversed_b = claripy.Reverse(b)

        # First let's check if the reversing makes sense
        assert claripy.backends.vsa.min(reversed_a) == 0xA000000
        assert claripy.backends.vsa.max(reversed_a) == 0x80000000
        assert claripy.backends.vsa.min(reversed_b) == 0x1000000
        assert claripy.backends.vsa.max(reversed_b) == 0xFF000000

        a_concat_b = claripy.Concat(a, b)
        assert a_concat_b._model_vsa._reversed is False

        ra_concat_b = claripy.Concat(reversed_a, b)
        assert ra_concat_b._model_vsa._reversed is False

        a_concat_rb = claripy.Concat(a, reversed_b)
        assert a_concat_rb._model_vsa._reversed is False

        ra_concat_rb = claripy.Concat(reversed_a, reversed_b)
        assert ra_concat_rb._model_vsa._reversed is False

    def test_simple_cardinality(self):
        x = claripy.BVS("x", 32, 0xA, 0x14, 0xA)
        assert x.cardinality == 2

    def test_wrapped_intervals(self):
        # SI = claripy.StridedInterval

        # Disable the use of DiscreteStridedIntervalSet
        claripy.vsa.strided_interval.allow_dsis = False

        #
        # Signedness/unsignedness conversion
        #

        si1 = claripy.SI(bits=32, stride=1, lower_bound=0, upper_bound=0xFFFFFFFF)
        assert vsa_model(si1)._signed_bounds() == [(0x0, 0x7FFFFFFF), (-0x80000000, -0x1)]
        assert vsa_model(si1)._unsigned_bounds() == [(0x0, 0xFFFFFFFF)]

        #
        # Pole-splitting
        #

        # south-pole splitting
        si1 = claripy.SI(bits=32, stride=1, lower_bound=-1, upper_bound=1)
        si_list = vsa_model(si1)._ssplit()
        assert len(si_list) == 2
        assert si_list[0].identical(vsa_model(claripy.SI(bits=32, stride=1, lower_bound=-1, upper_bound=-1)))
        assert si_list[1].identical(vsa_model(claripy.SI(bits=32, stride=1, lower_bound=0, upper_bound=1)))

        # north-pole splitting
        si1 = claripy.SI(bits=32, stride=1, lower_bound=-1, upper_bound=-3)
        si_list = vsa_model(si1)._nsplit()
        assert len(si_list) == 2
        assert si_list[0].identical(vsa_model(claripy.SI(bits=32, stride=1, lower_bound=-1, upper_bound=0x7FFFFFFF)))
        assert si_list[1].identical(vsa_model(claripy.SI(bits=32, stride=1, lower_bound=0x80000000, upper_bound=-3)))

        # north-pole splitting, episode 2
        si1 = claripy.SI(bits=32, stride=3, lower_bound=3, upper_bound=0)
        si_list = vsa_model(si1)._nsplit()
        assert len(si_list) == 2
        assert si_list[0].identical(vsa_model(claripy.SI(bits=32, stride=3, lower_bound=3, upper_bound=0x7FFFFFFE)))
        assert si_list[1].identical(vsa_model(claripy.SI(bits=32, stride=3, lower_bound=0x80000001, upper_bound=0)))

        # bipolar splitting
        si1 = claripy.SI(bits=32, stride=1, lower_bound=-2, upper_bound=-8)
        si_list = vsa_model(si1)._psplit()
        assert len(si_list) == 3
        assert si_list[0].identical(vsa_model(claripy.SI(bits=32, stride=1, lower_bound=-2, upper_bound=-1)))
        assert si_list[1].identical(vsa_model(claripy.SI(bits=32, stride=1, lower_bound=0, upper_bound=0x7FFFFFFF)))
        assert si_list[2].identical(vsa_model(claripy.SI(bits=32, stride=1, lower_bound=0x80000000, upper_bound=-8)))

        #
        # Addition
        #

        # Plain addition
        si1 = claripy.SI(bits=32, stride=1, lower_bound=-1, upper_bound=1)
        si2 = claripy.SI(bits=32, stride=1, lower_bound=-1, upper_bound=1)
        si3 = claripy.SI(bits=32, stride=1, lower_bound=-2, upper_bound=2)
        assert claripy.backends.vsa.identical(si1 + si2, si3)
        si4 = claripy.SI(bits=32, stride=1, lower_bound=0xFFFFFFFE, upper_bound=2)
        assert claripy.backends.vsa.identical(si1 + si2, si4)
        si5 = claripy.SI(bits=32, stride=1, lower_bound=2, upper_bound=-2)
        assert not claripy.backends.vsa.identical(si1 + si2, si5)

        # Addition with overflowing cardinality
        si1 = claripy.SI(bits=8, stride=1, lower_bound=0, upper_bound=0xFE)
        si2 = claripy.SI(bits=8, stride=1, lower_bound=0xFE, upper_bound=0xFF)
        assert vsa_model(si1 + si2).is_top

        # Addition that shouldn't get a TOP
        si1 = claripy.SI(bits=8, stride=1, lower_bound=0, upper_bound=0xFE)
        si2 = claripy.SI(bits=8, stride=1, lower_bound=0, upper_bound=0)
        assert not vsa_model(si1 + si2).is_top

        #
        # Subtraction
        #

        si1 = claripy.SI(bits=8, stride=1, lower_bound=10, upper_bound=15)
        si2 = claripy.SI(bits=8, stride=1, lower_bound=11, upper_bound=12)
        si3 = claripy.SI(bits=8, stride=1, lower_bound=-2, upper_bound=4)
        assert claripy.backends.vsa.identical(si1 - si2, si3)

        #
        # Multiplication
        #

        # integer multiplication
        si1 = claripy.SI(bits=32, to_conv=0xFFFF)
        si2 = claripy.SI(bits=32, to_conv=0x10000)
        si3 = claripy.SI(bits=32, to_conv=0xFFFF0000)
        assert claripy.backends.vsa.identical(si1 * si2, si3)

        # intervals multiplication
        si1 = claripy.SI(bits=32, stride=1, lower_bound=10, upper_bound=15)
        si2 = claripy.SI(bits=32, stride=1, lower_bound=20, upper_bound=30)
        si3 = claripy.SI(bits=32, stride=1, lower_bound=200, upper_bound=450)
        assert claripy.backends.vsa.identical(si1 * si2, si3)

        #
        # Division
        #

        # integer division
        si1 = claripy.SI(bits=32, to_conv=10)
        si2 = claripy.SI(bits=32, to_conv=5)
        si3 = claripy.SI(bits=32, to_conv=2)
        assert claripy.backends.vsa.identical(si1 // si2, si3)

        si3 = claripy.SI(bits=32, to_conv=0)
        assert claripy.backends.vsa.identical(si2 // si1, si3)

        # intervals division
        si1 = claripy.SI(bits=32, stride=1, lower_bound=10, upper_bound=100)
        si2 = claripy.SI(bits=32, stride=1, lower_bound=10, upper_bound=20)
        si3 = claripy.SI(bits=32, stride=1, lower_bound=0, upper_bound=10)
        assert claripy.backends.vsa.identical(si1 // si2, si3)

        #
        # Extension
        #

        # zero-extension
        si1 = claripy.SI(bits=8, stride=1, lower_bound=0, upper_bound=0xFD)
        si_zext = si1.zero_extend(32 - 8)
        si_zext_ = claripy.SI(bits=32, stride=1, lower_bound=0x0, upper_bound=0xFD)
        assert claripy.backends.vsa.identical(si_zext, si_zext_)

        # sign-extension
        si1 = claripy.SI(bits=8, stride=1, lower_bound=0, upper_bound=0xFD)
        si_sext = si1.sign_extend(32 - 8)
        si_sext_ = claripy.SI(bits=32, stride=1, lower_bound=0xFFFFFF80, upper_bound=0x7F)
        assert claripy.backends.vsa.identical(si_sext, si_sext_)

        #
        # Comparisons
        #

        # -1 == 0xff
        si1 = claripy.SI(bits=8, stride=1, lower_bound=-1, upper_bound=-1)
        si2 = claripy.SI(bits=8, stride=1, lower_bound=0xFF, upper_bound=0xFF)
        assert claripy.backends.vsa.is_true(si1 == si2)

        # -2 != 0xff
        si1 = claripy.SI(bits=8, stride=1, lower_bound=-2, upper_bound=-2)
        si2 = claripy.SI(bits=8, stride=1, lower_bound=0xFF, upper_bound=0xFF)
        assert claripy.backends.vsa.is_true(si1 != si2)

        # [-2, -1] < [1, 2] (signed arithmetic)
        si1 = claripy.SI(bits=8, stride=1, lower_bound=1, upper_bound=2)
        si2 = claripy.SI(bits=8, stride=1, lower_bound=-2, upper_bound=-1)
        assert claripy.backends.vsa.is_true(si2.SLT(si1))

        # [-2, -1] <= [1, 2] (signed arithmetic)
        assert claripy.backends.vsa.is_true(si2.SLE(si1))

        # [0xfe, 0xff] > [1, 2] (unsigned arithmetic)
        assert claripy.backends.vsa.is_true(si2.UGT(si1))

        # [0xfe, 0xff] >= [1, 2] (unsigned arithmetic)
        assert claripy.backends.vsa.is_true(si2.UGE(si1))

    def test_join(self):
        # Set backend
        b = claripy.backends.vsa
        claripy.solver_backends = []

        SI = claripy.SI

        a = claripy.SI(bits=8, to_conv=2)
        b = claripy.SI(bits=8, to_conv=10)
        c = claripy.SI(bits=8, to_conv=120)
        d = claripy.SI(bits=8, to_conv=130)
        e = claripy.SI(bits=8, to_conv=132)
        f = claripy.SI(bits=8, to_conv=135)

        # union a, b, c, d, e => [2, 132] with a stride of 2
        tmp1 = a.union(b)
        assert claripy.backends.vsa.identical(tmp1, SI(bits=8, stride=8, lower_bound=2, upper_bound=10))
        tmp2 = tmp1.union(c)
        assert claripy.backends.vsa.identical(tmp2, SI(bits=8, stride=2, lower_bound=2, upper_bound=120))
        tmp3 = tmp2.union(d).union(e)
        assert claripy.backends.vsa.identical(tmp3, SI(bits=8, stride=2, lower_bound=2, upper_bound=132))

        # union a, b, c, d, e, f => [2, 135] with a stride of 1
        tmp = a.union(b).union(c).union(d).union(e).union(f)
        assert claripy.backends.vsa.identical(tmp, SI(bits=8, stride=1, lower_bound=2, upper_bound=135))

        a = claripy.SI(bits=8, to_conv=1)
        b = claripy.SI(bits=8, to_conv=10)
        c = claripy.SI(bits=8, to_conv=120)
        d = claripy.SI(bits=8, to_conv=130)
        e = claripy.SI(bits=8, to_conv=132)
        f = claripy.SI(bits=8, to_conv=135)
        g = claripy.SI(bits=8, to_conv=220)
        h = claripy.SI(bits=8, to_conv=50)

        # union a, b, c, d, e, f, g, h => [220, 135] with a stride of 1
        tmp = a.union(b).union(c).union(d).union(e).union(f).union(g).union(h)
        assert claripy.backends.vsa.identical(tmp, SI(bits=8, stride=1, lower_bound=220, upper_bound=135))
        assert 220 in vsa_model(tmp).eval(255)
        assert 225 in vsa_model(tmp).eval(255)
        assert 0 in vsa_model(tmp).eval(255)
        assert 135 in vsa_model(tmp).eval(255)
        assert 138 not in vsa_model(tmp).eval(255)

    def test_vsa(self):
        # Set backend
        b = claripy.backends.vsa

        SI = claripy.SI
        VS = claripy.ValueSet
        BVV = claripy.BVV

        # Disable the use of DiscreteStridedIntervalSet
        claripy.vsa.strided_interval.allow_dsis = False

        def is_equal(ast_0, ast_1):
            return claripy.backends.vsa.identical(ast_0, ast_1)

        si1 = claripy.TSI(32, name="foo", explicit_name=True)
        assert vsa_model(si1).name == "foo"

        # Normalization
        si1 = SI(bits=32, stride=1, lower_bound=10, upper_bound=10)
        assert vsa_model(si1).stride == 0

        # Integers
        si1 = claripy.SI(bits=32, stride=0, lower_bound=10, upper_bound=10)
        si2 = claripy.SI(bits=32, stride=0, lower_bound=10, upper_bound=10)
        si3 = claripy.SI(bits=32, stride=0, lower_bound=28, upper_bound=28)
        # Strided intervals
        si_a = claripy.SI(bits=32, stride=2, lower_bound=10, upper_bound=20)
        si_b = claripy.SI(bits=32, stride=2, lower_bound=-100, upper_bound=200)
        si_c = claripy.SI(bits=32, stride=3, lower_bound=-100, upper_bound=200)
        si_d = claripy.SI(bits=32, stride=2, lower_bound=50, upper_bound=60)
        si_e = claripy.SI(bits=16, stride=1, lower_bound=0x2000, upper_bound=0x3000)
        si_f = claripy.SI(bits=16, stride=1, lower_bound=0, upper_bound=255)
        si_g = claripy.SI(bits=16, stride=1, lower_bound=0, upper_bound=0xFF)
        si_h = claripy.SI(bits=32, stride=0, lower_bound=0x80000000, upper_bound=0x80000000)

        assert is_equal(si1, claripy.SI(bits=32, to_conv=10))
        assert is_equal(si2, claripy.SI(bits=32, to_conv=10))
        assert is_equal(si1, si2)
        # __add__
        si_add_1 = si1 + si2
        assert is_equal(si_add_1, claripy.SI(bits=32, stride=0, lower_bound=20, upper_bound=20))
        si_add_2 = si1 + si_a
        assert is_equal(si_add_2, claripy.SI(bits=32, stride=2, lower_bound=20, upper_bound=30))
        si_add_3 = si_a + si_b
        assert is_equal(si_add_3, claripy.SI(bits=32, stride=2, lower_bound=-90, upper_bound=220))
        si_add_4 = si_b + si_c
        assert is_equal(si_add_4, claripy.SI(bits=32, stride=1, lower_bound=-200, upper_bound=400))
        # __add__ with overflow
        si_add_5 = si_h + 0xFFFFFFFF
        assert is_equal(
            si_add_5,
            claripy.SI(bits=32, stride=0, lower_bound=0x7FFFFFFF, upper_bound=0x7FFFFFFF),
        )
        # __sub__
        si_minus_1 = si1 - si2
        assert is_equal(si_minus_1, claripy.SI(bits=32, stride=0, lower_bound=0, upper_bound=0))
        si_minus_2 = si_a - si_b
        assert is_equal(si_minus_2, claripy.SI(bits=32, stride=2, lower_bound=-190, upper_bound=120))
        si_minus_3 = si_b - si_c
        assert is_equal(si_minus_3, claripy.SI(bits=32, stride=1, lower_bound=-300, upper_bound=300))
        # __neg__ / __invert__ / bitwise not
        si_neg_1 = ~si1
        assert is_equal(si_neg_1, claripy.SI(bits=32, to_conv=-11))
        si_neg_2 = ~si_b
        assert is_equal(si_neg_2, claripy.SI(bits=32, stride=2, lower_bound=-201, upper_bound=99))
        # __or__
        si_or_1 = si1 | si3
        assert is_equal(si_or_1, claripy.SI(bits=32, to_conv=30))
        si_or_2 = si1 | si2
        assert is_equal(si_or_2, claripy.SI(bits=32, to_conv=10))
        si_or_3 = si1 | si_a  # An integer | a strided interval
        assert is_equal(si_or_3, claripy.SI(bits=32, stride=2, lower_bound=10, upper_bound=30))
        si_or_3 = si_a | si1  # Exchange the operands
        assert is_equal(si_or_3, claripy.SI(bits=32, stride=2, lower_bound=10, upper_bound=30))
        si_or_4 = si_a | si_d  # A strided interval | another strided interval
        assert is_equal(si_or_4, claripy.SI(bits=32, stride=2, lower_bound=50, upper_bound=62))
        si_or_4 = si_d | si_a  # Exchange the operands
        assert is_equal(si_or_4, claripy.SI(bits=32, stride=2, lower_bound=50, upper_bound=62))
        si_or_5 = si_e | si_f  #
        assert is_equal(si_or_5, claripy.SI(bits=16, stride=1, lower_bound=0x2000, upper_bound=0x30FF))
        si_or_6 = si_e | si_g  #
        assert is_equal(si_or_6, claripy.SI(bits=16, stride=1, lower_bound=0x2000, upper_bound=0x30FF))
        # Shifting
        si_shl_1 = si1 << 3
        assert si_shl_1.size() == 32
        assert is_equal(si_shl_1, claripy.SI(bits=32, stride=0, lower_bound=80, upper_bound=80))
        # Multiplication
        si_mul_1 = si1 * 3
        assert si_mul_1.size() == 32
        assert is_equal(si_mul_1, claripy.SI(bits=32, stride=0, lower_bound=30, upper_bound=30))
        si_mul_2 = si_a * 3
        assert si_mul_2.size() == 32
        assert is_equal(si_mul_2, claripy.SI(bits=32, stride=6, lower_bound=30, upper_bound=60))
        si_mul_3 = si_a * si_b
        assert si_mul_3.size() == 32
        assert is_equal(si_mul_3, claripy.SI(bits=32, stride=2, lower_bound=-2000, upper_bound=4000))
        # Division
        si_div_1 = si1 // 3
        assert si_div_1.size() == 32
        assert is_equal(si_div_1, claripy.SI(bits=32, stride=0, lower_bound=3, upper_bound=3))
        si_div_2 = si_a // 3
        assert si_div_2.size() == 32
        assert is_equal(si_div_2, claripy.SI(bits=32, stride=1, lower_bound=3, upper_bound=6))
        # Modulo
        si_mo_1 = si1 % 3
        assert si_mo_1.size() == 32
        assert is_equal(si_mo_1, claripy.SI(bits=32, stride=0, lower_bound=1, upper_bound=1))
        si_mo_2 = si_a % 3
        assert si_mo_2.size() == 32
        assert is_equal(si_mo_2, claripy.SI(bits=32, stride=1, lower_bound=0, upper_bound=2))

        #
        # Extracting the sign bit
        #

        # a negative integer
        si = claripy.SI(bits=64, stride=0, lower_bound=-1, upper_bound=-1)
        sb = si[63:63]
        assert is_equal(sb, claripy.SI(bits=1, to_conv=1))

        # non-positive integers
        si = claripy.SI(bits=64, stride=1, lower_bound=-1, upper_bound=0)
        sb = si[63:63]
        assert is_equal(sb, claripy.SI(bits=1, stride=1, lower_bound=0, upper_bound=1))

        # Extracting an integer
        si = claripy.SI(
            bits=64,
            stride=0,
            lower_bound=0x7FFFFFFFFFFF0000,
            upper_bound=0x7FFFFFFFFFFF0000,
        )
        part1 = si[63:32]
        part2 = si[31:0]
        assert is_equal(
            part1,
            claripy.SI(bits=32, stride=0, lower_bound=0x7FFFFFFF, upper_bound=0x7FFFFFFF),
        )
        assert is_equal(
            part2,
            claripy.SI(bits=32, stride=0, lower_bound=0xFFFF0000, upper_bound=0xFFFF0000),
        )

        # Concatenating two integers
        si_concat = part1.concat(part2)
        assert is_equal(si_concat, si)

        # Extracting a claripy.SI
        si = claripy.SI(bits=64, stride=0x9, lower_bound=0x1, upper_bound=0xA)
        part1 = si[63:32]
        part2 = si[31:0]
        assert is_equal(part1, claripy.SI(bits=32, stride=0, lower_bound=0x0, upper_bound=0x0))
        assert is_equal(part2, claripy.SI(bits=32, stride=9, lower_bound=1, upper_bound=10))

        # Concatenating two claripy.SIs
        si_concat = part1.concat(part2)
        assert is_equal(si_concat, si)

        # Concatenating two SIs that are of different sizes
        si_1 = SI(bits=64, stride=1, lower_bound=0, upper_bound=0xFFFFFFFFFFFFFFFF)
        si_2 = SI(bits=32, stride=1, lower_bound=0, upper_bound=0xFFFFFFFF)
        si_concat = si_1.concat(si_2)
        assert is_equal(
            si_concat,
            SI(bits=96, stride=1, lower_bound=0, upper_bound=0xFFFFFFFFFFFFFFFFFFFFFFFF),
        )
<<<<<<< HEAD

        # Zero-Extend the low part
        si_zeroextended = part2.zero_extend(32)
        assert is_equal(si_zeroextended, claripy.SI(bits=64, stride=9, lower_bound=1, upper_bound=10))

        # Sign-extension
        si_signextended = part2.sign_extend(32)
        assert is_equal(si_signextended, claripy.SI(bits=64, stride=9, lower_bound=1, upper_bound=10))

        # Extract from the result above
        si_extracted = si_zeroextended[31:0]
        assert is_equal(si_extracted, claripy.SI(bits=32, stride=9, lower_bound=1, upper_bound=10))

        # Union
        si_union_1 = si1.union(si2)
        assert is_equal(si_union_1, claripy.SI(bits=32, stride=0, lower_bound=10, upper_bound=10))
        si_union_2 = si1.union(si3)
        assert is_equal(si_union_2, claripy.SI(bits=32, stride=18, lower_bound=10, upper_bound=28))
        si_union_3 = si1.union(si_a)
        assert is_equal(si_union_3, claripy.SI(bits=32, stride=2, lower_bound=10, upper_bound=20))
        si_union_4 = si_a.union(si_b)
        assert is_equal(si_union_4, claripy.SI(bits=32, stride=2, lower_bound=-100, upper_bound=200))
        si_union_5 = si_b.union(si_c)
        assert is_equal(si_union_5, claripy.SI(bits=32, stride=1, lower_bound=-100, upper_bound=200))

        # Intersection
        si_intersection_1 = si1.intersection(si1)
        assert is_equal(si_intersection_1, si2)
        si_intersection_2 = si1.intersection(si2)
        assert is_equal(si_intersection_2, claripy.SI(bits=32, stride=0, lower_bound=10, upper_bound=10))
        si_intersection_3 = si1.intersection(si_a)
        assert is_equal(si_intersection_3, claripy.SI(bits=32, stride=0, lower_bound=10, upper_bound=10))

        si_intersection_4 = si_a.intersection(si_b)

        assert is_equal(si_intersection_4, claripy.SI(bits=32, stride=2, lower_bound=10, upper_bound=20))
        si_intersection_5 = si_b.intersection(si_c)
        assert is_equal(
            si_intersection_5,
            claripy.SI(bits=32, stride=6, lower_bound=-100, upper_bound=200),
        )

        # More intersections
        t0 = claripy.SI(bits=32, stride=1, lower_bound=0, upper_bound=0x27)
        t1 = claripy.SI(bits=32, stride=0x7FFFFFFF, lower_bound=0x80000002, upper_bound=1)

        si_is_6 = t0.intersection(t1)
        assert is_equal(si_is_6, claripy.SI(bits=32, stride=0, lower_bound=1, upper_bound=1))

        t2 = claripy.SI(bits=32, stride=5, lower_bound=20, upper_bound=30)
        t3 = claripy.SI(bits=32, stride=1, lower_bound=27, upper_bound=0xFFFFFFFF)

        si_is_7 = t2.intersection(t3)
        assert is_equal(si_is_7, claripy.SI(bits=32, stride=0, lower_bound=30, upper_bound=30))

        t4 = claripy.SI(bits=32, stride=5, lower_bound=-400, upper_bound=400)
        t5 = claripy.SI(bits=32, stride=1, lower_bound=395, upper_bound=-395)
        si_is_8 = t4.intersection(t5)
        assert is_equal(si_is_8, claripy.SI(bits=32, stride=5, lower_bound=-400, upper_bound=400))

        # Sign-extension
        si = claripy.SI(bits=1, stride=0, lower_bound=1, upper_bound=1)
        si_signextended = si.sign_extend(31)
        assert is_equal(
            si_signextended,
            claripy.SI(bits=32, stride=0, lower_bound=0xFFFFFFFF, upper_bound=0xFFFFFFFF),
        )

        # Comparison between claripy.SI and BVV
        si = claripy.SI(bits=32, stride=1, lower_bound=-0x7F, upper_bound=0x7F)
        si._model_vsa.uninitialized = True
        bvv = BVV(0x30, 32)
        comp = si < bvv
        assert vsa_model(comp).identical(MaybeResult())

        # Better extraction
        # si = <32>0x1000000[0xcffffff, 0xdffffff]R
        si = claripy.SI(bits=32, stride=0x1000000, lower_bound=0xCFFFFFF, upper_bound=0xDFFFFFF)
        si_byte0 = si[7:0]
        si_byte1 = si[15:8]
        si_byte2 = si[23:16]
        si_byte3 = si[31:24]
        assert is_equal(si_byte0, claripy.SI(bits=8, stride=0, lower_bound=0xFF, upper_bound=0xFF))
        assert is_equal(si_byte1, claripy.SI(bits=8, stride=0, lower_bound=0xFF, upper_bound=0xFF))
        assert is_equal(si_byte2, claripy.SI(bits=8, stride=0, lower_bound=0xFF, upper_bound=0xFF))
        assert is_equal(si_byte3, claripy.SI(bits=8, stride=1, lower_bound=0xC, upper_bound=0xD))

        # Optimization on bitwise-and
        si_1 = claripy.SI(bits=32, stride=1, lower_bound=0x0, upper_bound=0xFFFFFFFF)
        si_2 = claripy.SI(bits=32, stride=0, lower_bound=0x80000000, upper_bound=0x80000000)
        si = si_1 & si_2
        assert is_equal(
            si,
            claripy.SI(bits=32, stride=0x80000000, lower_bound=0, upper_bound=0x80000000),
        )

        si_1 = claripy.SI(bits=32, stride=1, lower_bound=0x0, upper_bound=0x7FFFFFFF)
        si_2 = claripy.SI(bits=32, stride=0, lower_bound=0x80000000, upper_bound=0x80000000)
        si = si_1 & si_2
        assert is_equal(si, claripy.SI(bits=32, stride=0, lower_bound=0, upper_bound=0))

        # Concatenation: concat with zeros only increases the stride
        si_1 = claripy.SI(bits=8, stride=0xFF, lower_bound=0x0, upper_bound=0xFF)
        si_2 = claripy.SI(bits=8, stride=0, lower_bound=0, upper_bound=0)
        si = si_1.concat(si_2)
        assert is_equal(si, claripy.SI(bits=16, stride=0xFF00, lower_bound=0, upper_bound=0xFF00))

        # Extract from a reversed value
        si_1 = claripy.SI(bits=64, stride=0xFF, lower_bound=0x0, upper_bound=0xFF)
        si_2 = si_1.reversed[63:56]
        assert is_equal(si_2, claripy.SI(bits=8, stride=0xFF, lower_bound=0x0, upper_bound=0xFF))

        #
        # ValueSet
        #

        def VS(name=None, bits=None, region=None, val=None):  # noqa: F811
            region = "foobar" if region is None else region
            return claripy.ValueSet(bits, region=region, region_base_addr=0, value=val, name=name)

        vs_1 = VS(bits=32, val=0)
        vs_1 = vs_1.intersection(VS(bits=32, val=1))
        assert vsa_model(vs_1).is_empty
        # Test merging two addresses
        vsa_model(vs_1)._merge_si("global", 0, vsa_model(si1))
        vsa_model(vs_1)._merge_si("global", 0, vsa_model(si3))
        assert (
            vsa_model(vs_1)
            .get_si("global")
            .identical(vsa_model(SI(bits=32, stride=18, lower_bound=10, upper_bound=28)))
        )
        # Length of this ValueSet
        assert len(vsa_model(vs_1)) == 32

        vs_1 = VS(name="boo", bits=32, val=0).intersection(VS(name="makeitempty", bits=32, val=1))
        vs_2 = VS(name="foo", bits=32, val=0).intersection(VS(name="makeitempty", bits=32, val=1))
        assert claripy.backends.vsa.identical(vs_1, vs_1)
        assert claripy.backends.vsa.identical(vs_2, vs_2)
        vsa_model(vs_1)._merge_si("global", 0, vsa_model(si1))
        assert not claripy.backends.vsa.identical(vs_1, vs_2)
        vsa_model(vs_2)._merge_si("global", 0, vsa_model(si1))
        assert claripy.backends.vsa.identical(vs_1, vs_2)
        assert claripy.backends.vsa.is_true((vs_1 & vs_2) == vs_1)
        vsa_model(vs_1)._merge_si("global", 0, vsa_model(si3))
        assert not claripy.backends.vsa.identical(vs_1, vs_2)

        # Subtraction
        # Subtraction of two pointers yields a concrete value

        vs_1 = VS(name="foo", region="global", bits=32, val=0x400010)
        vs_2 = VS(name="bar", region="global", bits=32, val=0x400000)
        si = vs_1 - vs_2
        assert type(vsa_model(si)) is StridedInterval
        assert claripy.backends.vsa.identical(si, claripy.SI(bits=32, stride=0, lower_bound=0x10, upper_bound=0x10))

        #
        # IfProxy
        #

        si = claripy.SI(bits=32, stride=1, lower_bound=10, upper_bound=0xFFFFFFFF)
        if_0 = claripy.If(si == 0, si, si - 1)
        assert claripy.backends.vsa.identical(if_0, if_0)
        assert not claripy.backends.vsa.identical(if_0, si)

        # max and min on IfProxy
        si = claripy.SI(bits=32, stride=1, lower_bound=0, upper_bound=0xFFFFFFFF)
        if_0 = claripy.If(si == 0, si, si - 1)
        max_val = b.max(if_0)
        min_val = b.min(if_0)
        assert max_val == 0xFFFFFFFF
        assert min_val == 0x00000000

        # identical
        assert claripy.backends.vsa.identical(if_0, if_0)
        assert claripy.backends.vsa.identical(if_0, si)
        if_0_copy = claripy.If(si == 0, si, si - 1)
        assert claripy.backends.vsa.identical(if_0, if_0_copy)
        if_1 = claripy.If(si == 1, si, si - 1)
        assert claripy.backends.vsa.identical(if_0, if_1)

        si = SI(bits=32, stride=0, lower_bound=1, upper_bound=1)
        if_0 = claripy.If(si == 0, si, si - 1)
        if_0_copy = claripy.If(si == 0, si, si - 1)
        assert claripy.backends.vsa.identical(if_0, if_0_copy)
        if_1 = claripy.If(si == 1, si, si - 1)
        assert not claripy.backends.vsa.identical(if_0, if_1)
        if_1 = claripy.If(si == 0, si + 1, si - 1)
        assert claripy.backends.vsa.identical(if_0, if_1)
        if_1 = claripy.If(si == 0, si, si)
        assert not claripy.backends.vsa.identical(if_0, if_1)

        # if_1 = And(VS_2, IfProxy(si == 0, 0, 1))
        vs_2 = VS(region="global", bits=32, val=0xFA7B00B)
        si = claripy.SI(bits=32, stride=1, lower_bound=0, upper_bound=1)
        if_1 = vs_2 & claripy.If(
            si == 0,
            claripy.SI(bits=32, stride=0, lower_bound=0, upper_bound=0),
            claripy.SI(bits=32, stride=0, lower_bound=0xFFFFFFFF, upper_bound=0xFFFFFFFF),
        )
        assert claripy.backends.vsa.is_true(
            vsa_model(if_1.ite_excavated.args[1]) == vsa_model(VS(region="global", bits=32, val=0))
        )
        assert claripy.backends.vsa.is_true(vsa_model(if_1.ite_excavated.args[2]) == vsa_model(vs_2))

        # if_2 = And(VS_3, IfProxy(si != 0, 0, 1)
        vs_3 = VS(region="global", bits=32, val=0xDEADCA7)
        si = claripy.SI(bits=32, stride=1, lower_bound=0, upper_bound=1)
        if_2 = vs_3 & claripy.If(
            si != 0,
            claripy.SI(bits=32, stride=0, lower_bound=0, upper_bound=0),
            claripy.SI(bits=32, stride=0, lower_bound=0xFFFFFFFF, upper_bound=0xFFFFFFFF),
        )
        assert claripy.backends.vsa.is_true(
            vsa_model(if_2.ite_excavated.args[1]) == vsa_model(VS(region="global", bits=32, val=0))
        )
        assert claripy.backends.vsa.is_true(vsa_model(if_2.ite_excavated.args[2]) == vsa_model(vs_3))

        # Something crazy is gonna happen...
        # if_3 = if_1 + if_2
        # assert claripy.backends.vsa.is_true(vsa_model(if_3.ite_excavated.args[1]) == vsa_model(vs_3)))
        # assert claripy.backends.vsa.is_true(vsa_model(if_3.ite_excavated.args[1]) == vsa_model(vs_2)))

    def test_vsa_constraint_to_si(self):
        # Set backend
        b = claripy.backends.vsa
        s = claripy.SolverVSA()  # pylint:disable=unused-variable

        SI = claripy.SI
        BVV = claripy.BVV

        claripy.vsa.strided_interval.allow_dsis = False

        #
        # If(SI == 0, 1, 0) == 1
        #

        s1 = claripy.SI(bits=32, stride=1, lower_bound=0, upper_bound=2)
        ast_true = claripy.If(s1 == BVV(0, 32), BVV(1, 1), BVV(0, 1)) == BVV(1, 1)
        ast_false = claripy.If(s1 == BVV(0, 32), BVV(1, 1), BVV(0, 1)) != BVV(1, 1)

        trueside_sat, trueside_replacement = b.constraint_to_si(ast_true)
        assert trueside_sat
        assert len(trueside_replacement) == 1
        assert trueside_replacement[0][0] is s1
        # True side: claripy.SI<32>0[0, 0]
        assert claripy.backends.vsa.is_true(
            trueside_replacement[0][1] == claripy.SI(bits=32, stride=0, lower_bound=0, upper_bound=0)
        )

        falseside_sat, falseside_replacement = b.constraint_to_si(ast_false)
        assert falseside_sat is True
        assert len(falseside_replacement) == 1
        assert falseside_replacement[0][0] is s1
        # False side; claripy.SI<32>1[1, 2]

        assert claripy.backends.vsa.identical(
            falseside_replacement[0][1], SI(bits=32, stride=1, lower_bound=1, upper_bound=2)
=======
        + claripy.BVV(48, 32)
    )[7:0]

    m = claripy.backends.vsa.max(wtf)
    assert m > 0


def test_reversed_concat():
    a = claripy.SI("a", 32, lower_bound=10, upper_bound=0x80, stride=10)
    b = claripy.SI("b", 32, lower_bound=1, upper_bound=0xFF, stride=1)

    reversed_a = claripy.Reverse(a)
    reversed_b = claripy.Reverse(b)

    # First let's check if the reversing makes sense
    assert claripy.backends.vsa.min(reversed_a) == 0xA000000
    assert claripy.backends.vsa.max(reversed_a) == 0x80000000
    assert claripy.backends.vsa.min(reversed_b) == 0x1000000
    assert claripy.backends.vsa.max(reversed_b) == 0xFF000000

    a_concat_b = claripy.Concat(a, b)
    assert a_concat_b._model_vsa._reversed is False

    ra_concat_b = claripy.Concat(reversed_a, b)
    assert ra_concat_b._model_vsa._reversed is False

    a_concat_rb = claripy.Concat(a, reversed_b)
    assert a_concat_rb._model_vsa._reversed is False

    ra_concat_rb = claripy.Concat(reversed_a, reversed_b)
    assert ra_concat_rb._model_vsa._reversed is False


def test_simple_cardinality():
    x = claripy.BVS("x", 32, 0xA, 0x14, 0xA)
    assert x.cardinality == 2


def test_wrapped_intervals():
    # SI = claripy.StridedInterval

    # Disable the use of DiscreteStridedIntervalSet
    claripy.vsa.strided_interval.allow_dsis = False

    #
    # Signedness/unsignedness conversion
    #

    si1 = claripy.SI(bits=32, stride=1, lower_bound=0, upper_bound=0xFFFFFFFF)
    assert vsa_model(si1)._signed_bounds() == [(0x0, 0x7FFFFFFF), (-0x80000000, -0x1)]
    assert vsa_model(si1)._unsigned_bounds() == [(0x0, 0xFFFFFFFF)]

    #
    # Pole-splitting
    #

    # south-pole splitting
    si1 = claripy.SI(bits=32, stride=1, lower_bound=-1, upper_bound=1)
    si_list = vsa_model(si1)._ssplit()
    assert len(si_list) == 2
    assert si_list[0].identical(vsa_model(claripy.SI(bits=32, stride=1, lower_bound=-1, upper_bound=-1)))
    assert si_list[1].identical(vsa_model(claripy.SI(bits=32, stride=1, lower_bound=0, upper_bound=1)))

    # north-pole splitting
    si1 = claripy.SI(bits=32, stride=1, lower_bound=-1, upper_bound=-3)
    si_list = vsa_model(si1)._nsplit()
    assert len(si_list) == 2
    assert si_list[0].identical(vsa_model(claripy.SI(bits=32, stride=1, lower_bound=-1, upper_bound=0x7FFFFFFF)))
    assert si_list[1].identical(vsa_model(claripy.SI(bits=32, stride=1, lower_bound=0x80000000, upper_bound=-3)))

    # north-pole splitting, episode 2
    si1 = claripy.SI(bits=32, stride=3, lower_bound=3, upper_bound=0)
    si_list = vsa_model(si1)._nsplit()
    assert len(si_list) == 2
    assert si_list[0].identical(vsa_model(claripy.SI(bits=32, stride=3, lower_bound=3, upper_bound=0x7FFFFFFE)))
    assert si_list[1].identical(vsa_model(claripy.SI(bits=32, stride=3, lower_bound=0x80000001, upper_bound=0)))

    # bipolar splitting
    si1 = claripy.SI(bits=32, stride=1, lower_bound=-2, upper_bound=-8)
    si_list = vsa_model(si1)._psplit()
    assert len(si_list) == 3
    assert si_list[0].identical(vsa_model(claripy.SI(bits=32, stride=1, lower_bound=-2, upper_bound=-1)))
    assert si_list[1].identical(vsa_model(claripy.SI(bits=32, stride=1, lower_bound=0, upper_bound=0x7FFFFFFF)))
    assert si_list[2].identical(vsa_model(claripy.SI(bits=32, stride=1, lower_bound=0x80000000, upper_bound=-8)))

    #
    # Addition
    #

    # Plain addition
    si1 = claripy.SI(bits=32, stride=1, lower_bound=-1, upper_bound=1)
    si2 = claripy.SI(bits=32, stride=1, lower_bound=-1, upper_bound=1)
    si3 = claripy.SI(bits=32, stride=1, lower_bound=-2, upper_bound=2)
    assert claripy.backends.vsa.identical(si1 + si2, si3)
    si4 = claripy.SI(bits=32, stride=1, lower_bound=0xFFFFFFFE, upper_bound=2)
    assert claripy.backends.vsa.identical(si1 + si2, si4)
    si5 = claripy.SI(bits=32, stride=1, lower_bound=2, upper_bound=-2)
    assert not claripy.backends.vsa.identical(si1 + si2, si5)

    # Addition with overflowing cardinality
    si1 = claripy.SI(bits=8, stride=1, lower_bound=0, upper_bound=0xFE)
    si2 = claripy.SI(bits=8, stride=1, lower_bound=0xFE, upper_bound=0xFF)
    assert vsa_model(si1 + si2).is_top

    # Addition that shouldn't get a TOP
    si1 = claripy.SI(bits=8, stride=1, lower_bound=0, upper_bound=0xFE)
    si2 = claripy.SI(bits=8, stride=1, lower_bound=0, upper_bound=0)
    assert not vsa_model(si1 + si2).is_top

    #
    # Subtraction
    #

    si1 = claripy.SI(bits=8, stride=1, lower_bound=10, upper_bound=15)
    si2 = claripy.SI(bits=8, stride=1, lower_bound=11, upper_bound=12)
    si3 = claripy.SI(bits=8, stride=1, lower_bound=-2, upper_bound=4)
    assert claripy.backends.vsa.identical(si1 - si2, si3)

    #
    # Multiplication
    #

    # integer multiplication
    si1 = claripy.SI(bits=32, to_conv=0xFFFF)
    si2 = claripy.SI(bits=32, to_conv=0x10000)
    si3 = claripy.SI(bits=32, to_conv=0xFFFF0000)
    assert claripy.backends.vsa.identical(si1 * si2, si3)

    # intervals multiplication
    si1 = claripy.SI(bits=32, stride=1, lower_bound=10, upper_bound=15)
    si2 = claripy.SI(bits=32, stride=1, lower_bound=20, upper_bound=30)
    si3 = claripy.SI(bits=32, stride=1, lower_bound=200, upper_bound=450)
    assert claripy.backends.vsa.identical(si1 * si2, si3)

    #
    # Division
    #

    # integer division
    si1 = claripy.SI(bits=32, to_conv=10)
    si2 = claripy.SI(bits=32, to_conv=5)
    si3 = claripy.SI(bits=32, to_conv=2)
    assert claripy.backends.vsa.identical(si1 / si2, si3)

    si3 = claripy.SI(bits=32, to_conv=0)
    assert claripy.backends.vsa.identical(si2 / si1, si3)

    # intervals division
    si1 = claripy.SI(bits=32, stride=1, lower_bound=10, upper_bound=100)
    si2 = claripy.SI(bits=32, stride=1, lower_bound=10, upper_bound=20)
    si3 = claripy.SI(bits=32, stride=1, lower_bound=0, upper_bound=10)
    assert claripy.backends.vsa.identical(si1 / si2, si3)

    #
    # Extension
    #

    # zero-extension
    si1 = claripy.SI(bits=8, stride=1, lower_bound=0, upper_bound=0xFD)
    si_zext = si1.zero_extend(32 - 8)
    si_zext_ = claripy.SI(bits=32, stride=1, lower_bound=0x0, upper_bound=0xFD)
    assert claripy.backends.vsa.identical(si_zext, si_zext_)

    # sign-extension
    si1 = claripy.SI(bits=8, stride=1, lower_bound=0, upper_bound=0xFD)
    si_sext = si1.sign_extend(32 - 8)
    si_sext_ = claripy.SI(bits=32, stride=1, lower_bound=0xFFFFFF80, upper_bound=0x7F)
    assert claripy.backends.vsa.identical(si_sext, si_sext_)

    #
    # Comparisons
    #

    # -1 == 0xff
    si1 = claripy.SI(bits=8, stride=1, lower_bound=-1, upper_bound=-1)
    si2 = claripy.SI(bits=8, stride=1, lower_bound=0xFF, upper_bound=0xFF)
    assert claripy.backends.vsa.is_true(si1 == si2)

    # -2 != 0xff
    si1 = claripy.SI(bits=8, stride=1, lower_bound=-2, upper_bound=-2)
    si2 = claripy.SI(bits=8, stride=1, lower_bound=0xFF, upper_bound=0xFF)
    assert claripy.backends.vsa.is_true(si1 != si2)

    # [-2, -1] < [1, 2] (signed arithmetic)
    si1 = claripy.SI(bits=8, stride=1, lower_bound=1, upper_bound=2)
    si2 = claripy.SI(bits=8, stride=1, lower_bound=-2, upper_bound=-1)
    assert claripy.backends.vsa.is_true(si2.SLT(si1))

    # [-2, -1] <= [1, 2] (signed arithmetic)
    assert claripy.backends.vsa.is_true(si2.SLE(si1))

    # [0xfe, 0xff] > [1, 2] (unsigned arithmetic)
    assert claripy.backends.vsa.is_true(si2.UGT(si1))

    # [0xfe, 0xff] >= [1, 2] (unsigned arithmetic)
    assert claripy.backends.vsa.is_true(si2.UGE(si1))


def test_join():
    # Set backend
    b = claripy.backends.vsa
    claripy.solver_backends = []

    SI = claripy.SI

    a = claripy.SI(bits=8, to_conv=2)
    b = claripy.SI(bits=8, to_conv=10)
    c = claripy.SI(bits=8, to_conv=120)
    d = claripy.SI(bits=8, to_conv=130)
    e = claripy.SI(bits=8, to_conv=132)
    f = claripy.SI(bits=8, to_conv=135)

    # union a, b, c, d, e => [2, 132] with a stride of 2
    tmp1 = a.union(b)
    assert claripy.backends.vsa.identical(tmp1, SI(bits=8, stride=8, lower_bound=2, upper_bound=10))
    tmp2 = tmp1.union(c)
    assert claripy.backends.vsa.identical(tmp2, SI(bits=8, stride=2, lower_bound=2, upper_bound=120))
    tmp3 = tmp2.union(d).union(e)
    assert claripy.backends.vsa.identical(tmp3, SI(bits=8, stride=2, lower_bound=2, upper_bound=132))

    # union a, b, c, d, e, f => [2, 135] with a stride of 1
    tmp = a.union(b).union(c).union(d).union(e).union(f)
    assert claripy.backends.vsa.identical(tmp, SI(bits=8, stride=1, lower_bound=2, upper_bound=135))

    a = claripy.SI(bits=8, to_conv=1)
    b = claripy.SI(bits=8, to_conv=10)
    c = claripy.SI(bits=8, to_conv=120)
    d = claripy.SI(bits=8, to_conv=130)
    e = claripy.SI(bits=8, to_conv=132)
    f = claripy.SI(bits=8, to_conv=135)
    g = claripy.SI(bits=8, to_conv=220)
    h = claripy.SI(bits=8, to_conv=50)

    # union a, b, c, d, e, f, g, h => [220, 135] with a stride of 1
    tmp = a.union(b).union(c).union(d).union(e).union(f).union(g).union(h)
    assert claripy.backends.vsa.identical(tmp, SI(bits=8, stride=1, lower_bound=220, upper_bound=135))
    assert 220 in vsa_model(tmp).eval(255)
    assert 225 in vsa_model(tmp).eval(255)
    assert 0 in vsa_model(tmp).eval(255)
    assert 135 in vsa_model(tmp).eval(255)
    assert 138 not in vsa_model(tmp).eval(255)


def test_vsa():
    # Set backend
    b = claripy.backends.vsa

    SI = claripy.SI
    VS = claripy.ValueSet
    BVV = claripy.BVV

    # Disable the use of DiscreteStridedIntervalSet
    claripy.vsa.strided_interval.allow_dsis = False

    def is_equal(ast_0, ast_1):
        return claripy.backends.vsa.identical(ast_0, ast_1)

    si1 = claripy.TSI(32, name="foo", explicit_name=True)
    assert vsa_model(si1).name == "foo"

    # Normalization
    si1 = SI(bits=32, stride=1, lower_bound=10, upper_bound=10)
    assert vsa_model(si1).stride == 0

    # Integers
    si1 = claripy.SI(bits=32, stride=0, lower_bound=10, upper_bound=10)
    si2 = claripy.SI(bits=32, stride=0, lower_bound=10, upper_bound=10)
    si3 = claripy.SI(bits=32, stride=0, lower_bound=28, upper_bound=28)
    # Strided intervals
    si_a = claripy.SI(bits=32, stride=2, lower_bound=10, upper_bound=20)
    si_b = claripy.SI(bits=32, stride=2, lower_bound=-100, upper_bound=200)
    si_c = claripy.SI(bits=32, stride=3, lower_bound=-100, upper_bound=200)
    si_d = claripy.SI(bits=32, stride=2, lower_bound=50, upper_bound=60)
    si_e = claripy.SI(bits=16, stride=1, lower_bound=0x2000, upper_bound=0x3000)
    si_f = claripy.SI(bits=16, stride=1, lower_bound=0, upper_bound=255)
    si_g = claripy.SI(bits=16, stride=1, lower_bound=0, upper_bound=0xFF)
    si_h = claripy.SI(bits=32, stride=0, lower_bound=0x80000000, upper_bound=0x80000000)

    assert is_equal(si1, claripy.SI(bits=32, to_conv=10))
    assert is_equal(si2, claripy.SI(bits=32, to_conv=10))
    assert is_equal(si1, si2)
    # __add__
    si_add_1 = si1 + si2
    assert is_equal(si_add_1, claripy.SI(bits=32, stride=0, lower_bound=20, upper_bound=20))
    si_add_2 = si1 + si_a
    assert is_equal(si_add_2, claripy.SI(bits=32, stride=2, lower_bound=20, upper_bound=30))
    si_add_3 = si_a + si_b
    assert is_equal(si_add_3, claripy.SI(bits=32, stride=2, lower_bound=-90, upper_bound=220))
    si_add_4 = si_b + si_c
    assert is_equal(si_add_4, claripy.SI(bits=32, stride=1, lower_bound=-200, upper_bound=400))
    # __add__ with overflow
    si_add_5 = si_h + 0xFFFFFFFF
    assert is_equal(
        si_add_5,
        claripy.SI(bits=32, stride=0, lower_bound=0x7FFFFFFF, upper_bound=0x7FFFFFFF),
    )
    # __sub__
    si_minus_1 = si1 - si2
    assert is_equal(si_minus_1, claripy.SI(bits=32, stride=0, lower_bound=0, upper_bound=0))
    si_minus_2 = si_a - si_b
    assert is_equal(si_minus_2, claripy.SI(bits=32, stride=2, lower_bound=-190, upper_bound=120))
    si_minus_3 = si_b - si_c
    assert is_equal(si_minus_3, claripy.SI(bits=32, stride=1, lower_bound=-300, upper_bound=300))
    # __neg__ / __invert__ / bitwise not
    si_neg_1 = ~si1
    assert is_equal(si_neg_1, claripy.SI(bits=32, to_conv=-11))
    si_neg_2 = ~si_b
    assert is_equal(si_neg_2, claripy.SI(bits=32, stride=2, lower_bound=-201, upper_bound=99))
    # __or__
    si_or_1 = si1 | si3
    assert is_equal(si_or_1, claripy.SI(bits=32, to_conv=30))
    si_or_2 = si1 | si2
    assert is_equal(si_or_2, claripy.SI(bits=32, to_conv=10))
    si_or_3 = si1 | si_a  # An integer | a strided interval
    assert is_equal(si_or_3, claripy.SI(bits=32, stride=2, lower_bound=10, upper_bound=30))
    si_or_3 = si_a | si1  # Exchange the operands
    assert is_equal(si_or_3, claripy.SI(bits=32, stride=2, lower_bound=10, upper_bound=30))
    si_or_4 = si_a | si_d  # A strided interval | another strided interval
    assert is_equal(si_or_4, claripy.SI(bits=32, stride=2, lower_bound=50, upper_bound=62))
    si_or_4 = si_d | si_a  # Exchange the operands
    assert is_equal(si_or_4, claripy.SI(bits=32, stride=2, lower_bound=50, upper_bound=62))
    si_or_5 = si_e | si_f  #
    assert is_equal(si_or_5, claripy.SI(bits=16, stride=1, lower_bound=0x2000, upper_bound=0x30FF))
    si_or_6 = si_e | si_g  #
    assert is_equal(si_or_6, claripy.SI(bits=16, stride=1, lower_bound=0x2000, upper_bound=0x30FF))
    # Shifting
    si_shl_1 = si1 << 3
    assert si_shl_1.size() == 32
    assert is_equal(si_shl_1, claripy.SI(bits=32, stride=0, lower_bound=80, upper_bound=80))
    # Multiplication
    si_mul_1 = si1 * 3
    assert si_mul_1.size() == 32
    assert is_equal(si_mul_1, claripy.SI(bits=32, stride=0, lower_bound=30, upper_bound=30))
    si_mul_2 = si_a * 3
    assert si_mul_2.size() == 32
    assert is_equal(si_mul_2, claripy.SI(bits=32, stride=6, lower_bound=30, upper_bound=60))
    si_mul_3 = si_a * si_b
    assert si_mul_3.size() == 32
    assert is_equal(si_mul_3, claripy.SI(bits=32, stride=2, lower_bound=-2000, upper_bound=4000))
    # Division
    si_div_1 = si1 / 3
    assert si_div_1.size() == 32
    assert is_equal(si_div_1, claripy.SI(bits=32, stride=0, lower_bound=3, upper_bound=3))
    si_div_2 = si_a / 3
    assert si_div_2.size() == 32
    assert is_equal(si_div_2, claripy.SI(bits=32, stride=1, lower_bound=3, upper_bound=6))
    # Modulo
    si_mo_1 = si1 % 3
    assert si_mo_1.size() == 32
    assert is_equal(si_mo_1, claripy.SI(bits=32, stride=0, lower_bound=1, upper_bound=1))
    si_mo_2 = si_a % 3
    assert si_mo_2.size() == 32
    assert is_equal(si_mo_2, claripy.SI(bits=32, stride=1, lower_bound=0, upper_bound=2))

    #
    # Extracting the sign bit
    #

    # a negative integer
    si = claripy.SI(bits=64, stride=0, lower_bound=-1, upper_bound=-1)
    sb = si[63:63]
    assert is_equal(sb, claripy.SI(bits=1, to_conv=1))

    # non-positive integers
    si = claripy.SI(bits=64, stride=1, lower_bound=-1, upper_bound=0)
    sb = si[63:63]
    assert is_equal(sb, claripy.SI(bits=1, stride=1, lower_bound=0, upper_bound=1))

    # Extracting an integer
    si = claripy.SI(
        bits=64,
        stride=0,
        lower_bound=0x7FFFFFFFFFFF0000,
        upper_bound=0x7FFFFFFFFFFF0000,
    )
    part1 = si[63:32]
    part2 = si[31:0]
    assert is_equal(
        part1,
        claripy.SI(bits=32, stride=0, lower_bound=0x7FFFFFFF, upper_bound=0x7FFFFFFF),
    )
    assert is_equal(
        part2,
        claripy.SI(bits=32, stride=0, lower_bound=0xFFFF0000, upper_bound=0xFFFF0000),
    )

    # Concatenating two integers
    si_concat = part1.concat(part2)
    assert is_equal(si_concat, si)

    # Extracting a claripy.SI
    si = claripy.SI(bits=64, stride=0x9, lower_bound=0x1, upper_bound=0xA)
    part1 = si[63:32]
    part2 = si[31:0]
    assert is_equal(part1, claripy.SI(bits=32, stride=0, lower_bound=0x0, upper_bound=0x0))
    assert is_equal(part2, claripy.SI(bits=32, stride=9, lower_bound=1, upper_bound=10))

    # Concatenating two claripy.SIs
    si_concat = part1.concat(part2)
    assert is_equal(si_concat, si)

    # Concatenating two SIs that are of different sizes
    si_1 = SI(bits=64, stride=1, lower_bound=0, upper_bound=0xFFFFFFFFFFFFFFFF)
    si_2 = SI(bits=32, stride=1, lower_bound=0, upper_bound=0xFFFFFFFF)
    si_concat = si_1.concat(si_2)
    assert is_equal(
        si_concat,
        SI(bits=96, stride=1, lower_bound=0, upper_bound=0xFFFFFFFFFFFFFFFFFFFFFFFF),
    )

    # Zero-Extend the low part
    si_zeroextended = part2.zero_extend(32)
    assert is_equal(si_zeroextended, claripy.SI(bits=64, stride=9, lower_bound=1, upper_bound=10))

    # Sign-extension
    si_signextended = part2.sign_extend(32)
    assert is_equal(si_signextended, claripy.SI(bits=64, stride=9, lower_bound=1, upper_bound=10))

    # Extract from the result above
    si_extracted = si_zeroextended[31:0]
    assert is_equal(si_extracted, claripy.SI(bits=32, stride=9, lower_bound=1, upper_bound=10))

    # Union
    si_union_1 = si1.union(si2)
    assert is_equal(si_union_1, claripy.SI(bits=32, stride=0, lower_bound=10, upper_bound=10))
    si_union_2 = si1.union(si3)
    assert is_equal(si_union_2, claripy.SI(bits=32, stride=18, lower_bound=10, upper_bound=28))
    si_union_3 = si1.union(si_a)
    assert is_equal(si_union_3, claripy.SI(bits=32, stride=2, lower_bound=10, upper_bound=20))
    si_union_4 = si_a.union(si_b)
    assert is_equal(si_union_4, claripy.SI(bits=32, stride=2, lower_bound=-100, upper_bound=200))
    si_union_5 = si_b.union(si_c)
    assert is_equal(si_union_5, claripy.SI(bits=32, stride=1, lower_bound=-100, upper_bound=200))

    # Intersection
    si_intersection_1 = si1.intersection(si1)
    assert is_equal(si_intersection_1, si2)
    si_intersection_2 = si1.intersection(si2)
    assert is_equal(si_intersection_2, claripy.SI(bits=32, stride=0, lower_bound=10, upper_bound=10))
    si_intersection_3 = si1.intersection(si_a)
    assert is_equal(si_intersection_3, claripy.SI(bits=32, stride=0, lower_bound=10, upper_bound=10))

    si_intersection_4 = si_a.intersection(si_b)

    assert is_equal(si_intersection_4, claripy.SI(bits=32, stride=2, lower_bound=10, upper_bound=20))
    si_intersection_5 = si_b.intersection(si_c)
    assert is_equal(
        si_intersection_5,
        claripy.SI(bits=32, stride=6, lower_bound=-100, upper_bound=200),
    )

    # More intersections
    t0 = claripy.SI(bits=32, stride=1, lower_bound=0, upper_bound=0x27)
    t1 = claripy.SI(bits=32, stride=0x7FFFFFFF, lower_bound=0x80000002, upper_bound=1)

    si_is_6 = t0.intersection(t1)
    assert is_equal(si_is_6, claripy.SI(bits=32, stride=0, lower_bound=1, upper_bound=1))

    t2 = claripy.SI(bits=32, stride=5, lower_bound=20, upper_bound=30)
    t3 = claripy.SI(bits=32, stride=1, lower_bound=27, upper_bound=0xFFFFFFFF)

    si_is_7 = t2.intersection(t3)
    assert is_equal(si_is_7, claripy.SI(bits=32, stride=0, lower_bound=30, upper_bound=30))

    t4 = claripy.SI(bits=32, stride=5, lower_bound=-400, upper_bound=400)
    t5 = claripy.SI(bits=32, stride=1, lower_bound=395, upper_bound=-395)
    si_is_8 = t4.intersection(t5)
    assert is_equal(si_is_8, claripy.SI(bits=32, stride=5, lower_bound=-400, upper_bound=400))

    # Sign-extension
    si = claripy.SI(bits=1, stride=0, lower_bound=1, upper_bound=1)
    si_signextended = si.sign_extend(31)
    assert is_equal(
        si_signextended,
        claripy.SI(bits=32, stride=0, lower_bound=0xFFFFFFFF, upper_bound=0xFFFFFFFF),
    )

    # Comparison between claripy.SI and BVV
    si = claripy.SI(bits=32, stride=1, lower_bound=-0x7F, upper_bound=0x7F)
    si._model_vsa.uninitialized = True
    bvv = BVV(0x30, 32)
    comp = si < bvv
    assert vsa_model(comp).identical(MaybeResult())

    # Better extraction
    # si = <32>0x1000000[0xcffffff, 0xdffffff]R
    si = claripy.SI(bits=32, stride=0x1000000, lower_bound=0xCFFFFFF, upper_bound=0xDFFFFFF)
    si_byte0 = si[7:0]
    si_byte1 = si[15:8]
    si_byte2 = si[23:16]
    si_byte3 = si[31:24]
    assert is_equal(si_byte0, claripy.SI(bits=8, stride=0, lower_bound=0xFF, upper_bound=0xFF))
    assert is_equal(si_byte1, claripy.SI(bits=8, stride=0, lower_bound=0xFF, upper_bound=0xFF))
    assert is_equal(si_byte2, claripy.SI(bits=8, stride=0, lower_bound=0xFF, upper_bound=0xFF))
    assert is_equal(si_byte3, claripy.SI(bits=8, stride=1, lower_bound=0xC, upper_bound=0xD))

    # Optimization on bitwise-and
    si_1 = claripy.SI(bits=32, stride=1, lower_bound=0x0, upper_bound=0xFFFFFFFF)
    si_2 = claripy.SI(bits=32, stride=0, lower_bound=0x80000000, upper_bound=0x80000000)
    si = si_1 & si_2
    assert is_equal(
        si,
        claripy.SI(bits=32, stride=0x80000000, lower_bound=0, upper_bound=0x80000000),
    )

    si_1 = claripy.SI(bits=32, stride=1, lower_bound=0x0, upper_bound=0x7FFFFFFF)
    si_2 = claripy.SI(bits=32, stride=0, lower_bound=0x80000000, upper_bound=0x80000000)
    si = si_1 & si_2
    assert is_equal(si, claripy.SI(bits=32, stride=0, lower_bound=0, upper_bound=0))

    # Concatenation: concat with zeros only increases the stride
    si_1 = claripy.SI(bits=8, stride=0xFF, lower_bound=0x0, upper_bound=0xFF)
    si_2 = claripy.SI(bits=8, stride=0, lower_bound=0, upper_bound=0)
    si = si_1.concat(si_2)
    assert is_equal(si, claripy.SI(bits=16, stride=0xFF00, lower_bound=0, upper_bound=0xFF00))

    # Extract from a reversed value
    si_1 = claripy.SI(bits=64, stride=0xFF, lower_bound=0x0, upper_bound=0xFF)
    si_2 = si_1.reversed[63:56]
    assert is_equal(si_2, claripy.SI(bits=8, stride=0xFF, lower_bound=0x0, upper_bound=0xFF))

    #
    # ValueSet
    #

    def VS(name=None, bits=None, region=None, val=None):  # noqa: F811  # TODO: Refactor this test case
        region = "foobar" if region is None else region
        return claripy.ValueSet(bits, region=region, region_base_addr=0, value=val, name=name)

    vs_1 = VS(bits=32, val=0)
    vs_1 = vs_1.intersection(VS(bits=32, val=1))
    assert vsa_model(vs_1).is_empty
    # Test merging two addresses
    vsa_model(vs_1)._merge_si("global", 0, vsa_model(si1))
    vsa_model(vs_1)._merge_si("global", 0, vsa_model(si3))
    assert vsa_model(vs_1).get_si("global").identical(vsa_model(SI(bits=32, stride=18, lower_bound=10, upper_bound=28)))
    # Length of this ValueSet
    assert len(vsa_model(vs_1)) == 32

    vs_1 = VS(name="boo", bits=32, val=0).intersection(VS(name="makeitempty", bits=32, val=1))
    vs_2 = VS(name="foo", bits=32, val=0).intersection(VS(name="makeitempty", bits=32, val=1))
    assert claripy.backends.vsa.identical(vs_1, vs_1)
    assert claripy.backends.vsa.identical(vs_2, vs_2)
    vsa_model(vs_1)._merge_si("global", 0, vsa_model(si1))
    assert not claripy.backends.vsa.identical(vs_1, vs_2)
    vsa_model(vs_2)._merge_si("global", 0, vsa_model(si1))
    assert claripy.backends.vsa.identical(vs_1, vs_2)
    assert claripy.backends.vsa.is_true((vs_1 & vs_2) == vs_1)
    vsa_model(vs_1)._merge_si("global", 0, vsa_model(si3))
    assert not claripy.backends.vsa.identical(vs_1, vs_2)

    # Subtraction
    # Subtraction of two pointers yields a concrete value

    vs_1 = VS(name="foo", region="global", bits=32, val=0x400010)
    vs_2 = VS(name="bar", region="global", bits=32, val=0x400000)
    si = vs_1 - vs_2
    assert type(vsa_model(si)) is StridedInterval
    assert claripy.backends.vsa.identical(si, claripy.SI(bits=32, stride=0, lower_bound=0x10, upper_bound=0x10))

    #
    # IfProxy
    #

    si = claripy.SI(bits=32, stride=1, lower_bound=10, upper_bound=0xFFFFFFFF)
    if_0 = claripy.If(si == 0, si, si - 1)
    assert claripy.backends.vsa.identical(if_0, if_0)
    assert not claripy.backends.vsa.identical(if_0, si)

    # max and min on IfProxy
    si = claripy.SI(bits=32, stride=1, lower_bound=0, upper_bound=0xFFFFFFFF)
    if_0 = claripy.If(si == 0, si, si - 1)
    max_val = b.max(if_0)
    min_val = b.min(if_0)
    assert max_val == 0xFFFFFFFF
    assert min_val == 0x00000000

    # identical
    assert claripy.backends.vsa.identical(if_0, if_0)
    assert claripy.backends.vsa.identical(if_0, si)
    if_0_copy = claripy.If(si == 0, si, si - 1)
    assert claripy.backends.vsa.identical(if_0, if_0_copy)
    if_1 = claripy.If(si == 1, si, si - 1)
    assert claripy.backends.vsa.identical(if_0, if_1)

    si = SI(bits=32, stride=0, lower_bound=1, upper_bound=1)
    if_0 = claripy.If(si == 0, si, si - 1)
    if_0_copy = claripy.If(si == 0, si, si - 1)
    assert claripy.backends.vsa.identical(if_0, if_0_copy)
    if_1 = claripy.If(si == 1, si, si - 1)
    assert not claripy.backends.vsa.identical(if_0, if_1)
    if_1 = claripy.If(si == 0, si + 1, si - 1)
    assert claripy.backends.vsa.identical(if_0, if_1)
    if_1 = claripy.If(si == 0, si, si)
    assert not claripy.backends.vsa.identical(if_0, if_1)

    # if_1 = And(VS_2, IfProxy(si == 0, 0, 1))
    vs_2 = VS(region="global", bits=32, val=0xFA7B00B)
    si = claripy.SI(bits=32, stride=1, lower_bound=0, upper_bound=1)
    if_1 = vs_2 & claripy.If(
        si == 0,
        claripy.SI(bits=32, stride=0, lower_bound=0, upper_bound=0),
        claripy.SI(bits=32, stride=0, lower_bound=0xFFFFFFFF, upper_bound=0xFFFFFFFF),
    )
    assert claripy.backends.vsa.is_true(
        vsa_model(if_1.ite_excavated.args[1]) == vsa_model(VS(region="global", bits=32, val=0))
    )
    assert claripy.backends.vsa.is_true(vsa_model(if_1.ite_excavated.args[2]) == vsa_model(vs_2))

    # if_2 = And(VS_3, IfProxy(si != 0, 0, 1)
    vs_3 = VS(region="global", bits=32, val=0xDEADCA7)
    si = claripy.SI(bits=32, stride=1, lower_bound=0, upper_bound=1)
    if_2 = vs_3 & claripy.If(
        si != 0,
        claripy.SI(bits=32, stride=0, lower_bound=0, upper_bound=0),
        claripy.SI(bits=32, stride=0, lower_bound=0xFFFFFFFF, upper_bound=0xFFFFFFFF),
    )
    assert claripy.backends.vsa.is_true(
        vsa_model(if_2.ite_excavated.args[1]) == vsa_model(VS(region="global", bits=32, val=0))
    )
    assert claripy.backends.vsa.is_true(vsa_model(if_2.ite_excavated.args[2]) == vsa_model(vs_3))

    # Something crazy is gonna happen...
    # if_3 = if_1 + if_2
    # assert claripy.backends.vsa.is_true(vsa_model(if_3.ite_excavated.args[1]) == vsa_model(vs_3)))
    # assert claripy.backends.vsa.is_true(vsa_model(if_3.ite_excavated.args[1]) == vsa_model(vs_2)))


def test_vsa_constraint_to_si():
    # Set backend
    b = claripy.backends.vsa
    s = claripy.SolverVSA()  # pylint:disable=unused-variable

    SI = claripy.SI
    BVV = claripy.BVV

    claripy.vsa.strided_interval.allow_dsis = False

    #
    # If(SI == 0, 1, 0) == 1
    #

    s1 = claripy.SI(bits=32, stride=1, lower_bound=0, upper_bound=2)
    ast_true = claripy.If(s1 == BVV(0, 32), BVV(1, 1), BVV(0, 1)) == BVV(1, 1)
    ast_false = claripy.If(s1 == BVV(0, 32), BVV(1, 1), BVV(0, 1)) != BVV(1, 1)

    trueside_sat, trueside_replacement = b.constraint_to_si(ast_true)
    assert trueside_sat
    assert len(trueside_replacement) == 1
    assert trueside_replacement[0][0] is s1
    # True side: claripy.SI<32>0[0, 0]
    assert claripy.backends.vsa.is_true(
        trueside_replacement[0][1] == claripy.SI(bits=32, stride=0, lower_bound=0, upper_bound=0)
    )

    falseside_sat, falseside_replacement = b.constraint_to_si(ast_false)
    assert falseside_sat is True
    assert len(falseside_replacement) == 1
    assert falseside_replacement[0][0] is s1
    # False side; claripy.SI<32>1[1, 2]

    assert claripy.backends.vsa.identical(
        falseside_replacement[0][1], SI(bits=32, stride=1, lower_bound=1, upper_bound=2)
    )
    #
    # If(SI == 0, 1, 0) <= 1
    #

    s1 = SI(bits=32, stride=1, lower_bound=0, upper_bound=2)
    ast_true = claripy.If(s1 == BVV(0, 32), BVV(1, 1), BVV(0, 1)) <= BVV(1, 1)
    ast_false = claripy.If(s1 == BVV(0, 32), BVV(1, 1), BVV(0, 1)) > BVV(1, 1)

    trueside_sat, trueside_replacement = b.constraint_to_si(ast_true)
    assert trueside_sat  # Always satisfiable

    falseside_sat, falseside_replacement = b.constraint_to_si(ast_false)
    assert not falseside_sat  # Not sat

    #
    # If(SI == 0, 20, 10) > 15
    #

    s1 = SI(bits=32, stride=1, lower_bound=0, upper_bound=2)
    ast_true = claripy.If(s1 == BVV(0, 32), BVV(20, 32), BVV(10, 32)) > BVV(15, 32)
    ast_false = claripy.If(s1 == BVV(0, 32), BVV(20, 32), BVV(10, 32)) <= BVV(15, 32)

    trueside_sat, trueside_replacement = b.constraint_to_si(ast_true)
    assert trueside_sat
    assert len(trueside_replacement) == 1
    assert trueside_replacement[0][0] is s1
    # True side: SI<32>0[0, 0]
    assert claripy.backends.vsa.identical(
        trueside_replacement[0][1], SI(bits=32, stride=0, lower_bound=0, upper_bound=0)
    )

    falseside_sat, falseside_replacement = b.constraint_to_si(ast_false)
    assert falseside_sat
    assert len(falseside_replacement) == 1
    assert falseside_replacement[0][0] is s1
    # False side; SI<32>1[1, 2]
    assert claripy.backends.vsa.identical(
        falseside_replacement[0][1], SI(bits=32, stride=1, lower_bound=1, upper_bound=2)
    )

    #
    # If(SI == 0, 20, 10) >= 15
    #

    s1 = SI(bits=32, stride=1, lower_bound=0, upper_bound=2)
    ast_true = claripy.If(s1 == BVV(0, 32), BVV(15, 32), BVV(10, 32)) >= BVV(15, 32)
    ast_false = claripy.If(s1 == BVV(0, 32), BVV(15, 32), BVV(10, 32)) < BVV(15, 32)

    trueside_sat, trueside_replacement = b.constraint_to_si(ast_true)
    assert trueside_sat
    assert len(trueside_replacement) == 1
    assert trueside_replacement[0][0] is s1
    # True side: SI<32>0[0, 0]
    assert claripy.backends.vsa.identical(
        trueside_replacement[0][1], SI(bits=32, stride=0, lower_bound=0, upper_bound=0)
    )

    falseside_sat, falseside_replacement = b.constraint_to_si(ast_false)
    assert falseside_sat
    assert len(falseside_replacement) == 1
    assert falseside_replacement[0][0] is s1
    # False side; SI<32>0[0,0]
    assert claripy.backends.vsa.identical(
        falseside_replacement[0][1], SI(bits=32, stride=1, lower_bound=1, upper_bound=2)
    )

    #
    # Extract(0, 0, Concat(BVV(0, 63), If(SI == 0, 1, 0))) == 1
    #

    s2 = claripy.SI(bits=32, stride=1, lower_bound=0, upper_bound=2)
    ast_true = claripy.Extract(0, 0, claripy.Concat(BVV(0, 63), claripy.If(s2 == 0, BVV(1, 1), BVV(0, 1)))) == 1
    ast_false = claripy.Extract(0, 0, claripy.Concat(BVV(0, 63), claripy.If(s2 == 0, BVV(1, 1), BVV(0, 1)))) != 1

    trueside_sat, trueside_replacement = b.constraint_to_si(ast_true)
    assert trueside_sat
    assert len(trueside_replacement) == 1
    assert trueside_replacement[0][0] is s2
    # True side: claripy.SI<32>0[0, 0]
    assert claripy.backends.vsa.identical(
        trueside_replacement[0][1], SI(bits=32, stride=0, lower_bound=0, upper_bound=0)
    )

    falseside_sat, falseside_replacement = b.constraint_to_si(ast_false)
    assert falseside_sat
    assert len(falseside_replacement) == 1
    assert falseside_replacement[0][0] is s2
    # False side; claripy.SI<32>1[1, 2]
    assert claripy.backends.vsa.identical(
        falseside_replacement[0][1], SI(bits=32, stride=1, lower_bound=1, upper_bound=2)
    )

    #
    # Extract(0, 0, ZeroExt(32, If(SI == 0, BVV(1, 32), BVV(0, 32)))) == 1
    #

    s3 = claripy.SI(bits=32, stride=1, lower_bound=0, upper_bound=2)
    ast_true = claripy.Extract(0, 0, claripy.ZeroExt(32, claripy.If(s3 == 0, BVV(1, 32), BVV(0, 32)))) == 1
    ast_false = claripy.Extract(0, 0, claripy.ZeroExt(32, claripy.If(s3 == 0, BVV(1, 32), BVV(0, 32)))) != 1

    trueside_sat, trueside_replacement = b.constraint_to_si(ast_true)
    assert trueside_sat
    assert len(trueside_replacement) == 1
    assert trueside_replacement[0][0] is s3
    # True side: claripy.SI<32>0[0, 0]
    assert claripy.backends.vsa.identical(
        trueside_replacement[0][1], SI(bits=32, stride=0, lower_bound=0, upper_bound=0)
    )

    falseside_sat, falseside_replacement = b.constraint_to_si(ast_false)
    assert falseside_sat
    assert len(falseside_replacement) == 1
    assert falseside_replacement[0][0] is s3
    # False side; claripy.SI<32>1[1, 2]
    assert claripy.backends.vsa.identical(
        falseside_replacement[0][1], SI(bits=32, stride=1, lower_bound=1, upper_bound=2)
    )

    #
    # Extract(0, 0, ZeroExt(32, If(Extract(32, 0, (SI & claripy.SI)) < 0, BVV(1, 1), BVV(0, 1))))
    #

    s4 = claripy.SI(bits=64, stride=1, lower_bound=0, upper_bound=0xFFFFFFFFFFFFFFFF)
    ast_true = (
        claripy.Extract(
            0,
            0,
            claripy.ZeroExt(
                32,
                claripy.If(claripy.Extract(31, 0, (s4 & s4)).SLT(0), BVV(1, 32), BVV(0, 32)),
            ),
>>>>>>> 4a7da3d2
        )
        #
        # If(SI == 0, 1, 0) <= 1
        #

        s1 = SI(bits=32, stride=1, lower_bound=0, upper_bound=2)
        ast_true = claripy.If(s1 == BVV(0, 32), BVV(1, 1), BVV(0, 1)) <= BVV(1, 1)
        ast_false = claripy.If(s1 == BVV(0, 32), BVV(1, 1), BVV(0, 1)) > BVV(1, 1)

        trueside_sat, trueside_replacement = b.constraint_to_si(ast_true)
        assert trueside_sat  # Always satisfiable

        falseside_sat, falseside_replacement = b.constraint_to_si(ast_false)
        assert not falseside_sat  # Not sat

        #
        # If(SI == 0, 20, 10) > 15
        #

        s1 = SI(bits=32, stride=1, lower_bound=0, upper_bound=2)
        ast_true = claripy.If(s1 == BVV(0, 32), BVV(20, 32), BVV(10, 32)) > BVV(15, 32)
        ast_false = claripy.If(s1 == BVV(0, 32), BVV(20, 32), BVV(10, 32)) <= BVV(15, 32)

        trueside_sat, trueside_replacement = b.constraint_to_si(ast_true)
        assert trueside_sat
        assert len(trueside_replacement) == 1
        assert trueside_replacement[0][0] is s1
        # True side: SI<32>0[0, 0]
        assert claripy.backends.vsa.identical(
            trueside_replacement[0][1], SI(bits=32, stride=0, lower_bound=0, upper_bound=0)
        )

        falseside_sat, falseside_replacement = b.constraint_to_si(ast_false)
        assert falseside_sat
        assert len(falseside_replacement) == 1
        assert falseside_replacement[0][0] is s1
        # False side; SI<32>1[1, 2]
        assert claripy.backends.vsa.identical(
            falseside_replacement[0][1], SI(bits=32, stride=1, lower_bound=1, upper_bound=2)
        )

        #
        # If(SI == 0, 20, 10) >= 15
        #

        s1 = SI(bits=32, stride=1, lower_bound=0, upper_bound=2)
        ast_true = claripy.If(s1 == BVV(0, 32), BVV(15, 32), BVV(10, 32)) >= BVV(15, 32)
        ast_false = claripy.If(s1 == BVV(0, 32), BVV(15, 32), BVV(10, 32)) < BVV(15, 32)

        trueside_sat, trueside_replacement = b.constraint_to_si(ast_true)
        assert trueside_sat
        assert len(trueside_replacement) == 1
        assert trueside_replacement[0][0] is s1
        # True side: SI<32>0[0, 0]
        assert claripy.backends.vsa.identical(
            trueside_replacement[0][1], SI(bits=32, stride=0, lower_bound=0, upper_bound=0)
        )

        falseside_sat, falseside_replacement = b.constraint_to_si(ast_false)
        assert falseside_sat
        assert len(falseside_replacement) == 1
        assert falseside_replacement[0][0] is s1
        # False side; SI<32>0[0,0]
        assert claripy.backends.vsa.identical(
            falseside_replacement[0][1], SI(bits=32, stride=1, lower_bound=1, upper_bound=2)
        )

        #
        # Extract(0, 0, Concat(BVV(0, 63), If(SI == 0, 1, 0))) == 1
        #

        s2 = claripy.SI(bits=32, stride=1, lower_bound=0, upper_bound=2)
        ast_true = claripy.Extract(0, 0, claripy.Concat(BVV(0, 63), claripy.If(s2 == 0, BVV(1, 1), BVV(0, 1)))) == 1
        ast_false = claripy.Extract(0, 0, claripy.Concat(BVV(0, 63), claripy.If(s2 == 0, BVV(1, 1), BVV(0, 1)))) != 1

        trueside_sat, trueside_replacement = b.constraint_to_si(ast_true)
        assert trueside_sat
        assert len(trueside_replacement) == 1
        assert trueside_replacement[0][0] is s2
        # True side: claripy.SI<32>0[0, 0]
        assert claripy.backends.vsa.identical(
            trueside_replacement[0][1], SI(bits=32, stride=0, lower_bound=0, upper_bound=0)
        )

        falseside_sat, falseside_replacement = b.constraint_to_si(ast_false)
        assert falseside_sat
        assert len(falseside_replacement) == 1
        assert falseside_replacement[0][0] is s2
        # False side; claripy.SI<32>1[1, 2]
        assert claripy.backends.vsa.identical(
            falseside_replacement[0][1], SI(bits=32, stride=1, lower_bound=1, upper_bound=2)
        )

        #
        # Extract(0, 0, ZeroExt(32, If(SI == 0, BVV(1, 32), BVV(0, 32)))) == 1
        #

        s3 = claripy.SI(bits=32, stride=1, lower_bound=0, upper_bound=2)
        ast_true = claripy.Extract(0, 0, claripy.ZeroExt(32, claripy.If(s3 == 0, BVV(1, 32), BVV(0, 32)))) == 1
        ast_false = claripy.Extract(0, 0, claripy.ZeroExt(32, claripy.If(s3 == 0, BVV(1, 32), BVV(0, 32)))) != 1

        trueside_sat, trueside_replacement = b.constraint_to_si(ast_true)
        assert trueside_sat
        assert len(trueside_replacement) == 1
        assert trueside_replacement[0][0] is s3
        # True side: claripy.SI<32>0[0, 0]
        assert claripy.backends.vsa.identical(
            trueside_replacement[0][1], SI(bits=32, stride=0, lower_bound=0, upper_bound=0)
        )

        falseside_sat, falseside_replacement = b.constraint_to_si(ast_false)
        assert falseside_sat
        assert len(falseside_replacement) == 1
        assert falseside_replacement[0][0] is s3
        # False side; claripy.SI<32>1[1, 2]
        assert claripy.backends.vsa.identical(
            falseside_replacement[0][1], SI(bits=32, stride=1, lower_bound=1, upper_bound=2)
        )

        #
        # Extract(0, 0, ZeroExt(32, If(Extract(32, 0, (SI & claripy.SI)) < 0, BVV(1, 1), BVV(0, 1))))
        #

        s4 = claripy.SI(bits=64, stride=1, lower_bound=0, upper_bound=0xFFFFFFFFFFFFFFFF)
        ast_true = (
            claripy.Extract(
                0,
                0,
                claripy.ZeroExt(
                    32,
                    claripy.If(claripy.Extract(31, 0, (s4 & s4)).SLT(0), BVV(1, 32), BVV(0, 32)),
                ),
            )
            == 1
        )
        ast_false = (
            claripy.Extract(
                0,
                0,
                claripy.ZeroExt(
                    32,
                    claripy.If(claripy.Extract(31, 0, (s4 & s4)).SLT(0), BVV(1, 32), BVV(0, 32)),
                ),
            )
            != 1
        )

        trueside_sat, trueside_replacement = b.constraint_to_si(ast_true)
        assert trueside_sat
        assert len(trueside_replacement) == 1
        assert trueside_replacement[0][0] is s4[31:0]
        # True side: claripy.SI<32>0[0, 0]
        assert claripy.backends.vsa.identical(
            trueside_replacement[0][1],
            SI(bits=32, stride=1, lower_bound=-0x80000000, upper_bound=-1),
        )

        falseside_sat, falseside_replacement = b.constraint_to_si(ast_false)
        assert falseside_sat
        assert len(falseside_replacement) == 1
        assert falseside_replacement[0][0] is s4[31:0]
        # False side; claripy.SI<32>1[1, 2]
        assert claripy.backends.vsa.identical(
            falseside_replacement[0][1],
            SI(bits=32, stride=1, lower_bound=0, upper_bound=0x7FFFFFFF),
        )

        #
        # TOP_SI != -1
        #

        s5 = claripy.SI(bits=32, stride=1, lower_bound=0, upper_bound=0xFFFFFFFF)
        ast_true = s5 == claripy.SI(bits=32, stride=1, lower_bound=0xFFFFFFFF, upper_bound=0xFFFFFFFF)
        ast_false = s5 != claripy.SI(bits=32, stride=1, lower_bound=0xFFFFFFFF, upper_bound=0xFFFFFFFF)

        trueside_sat, trueside_replacement = b.constraint_to_si(ast_true)
        assert trueside_sat
        assert len(trueside_replacement) == 1
        assert trueside_replacement[0][0] is s5
        assert claripy.backends.vsa.identical(
            trueside_replacement[0][1],
            SI(bits=32, stride=1, lower_bound=0xFFFFFFFF, upper_bound=0xFFFFFFFF),
        )

        falseside_sat, falseside_replacement = b.constraint_to_si(ast_false)
        assert falseside_sat
        assert len(falseside_replacement) == 1
        assert falseside_replacement[0][0] is s5
        assert claripy.backends.vsa.identical(
            falseside_replacement[0][1],
            SI(bits=32, stride=1, lower_bound=0, upper_bound=0xFFFFFFFE),
        )

        # TODO: Add some more insane test cases

    def test_vsa_discrete_value_set(self):
        """
        Test cases for DiscreteStridedIntervalSet.
        """
        # Set backend
        b = claripy.backends.vsa

        s = claripy.SolverVSA()  # pylint:disable=unused-variable

        SI = claripy.SI
        BVV = claripy.BVV

        # Allow the use of DiscreteStridedIntervalSet (cuz we wanna test it!)
        claripy.vsa.strided_interval.allow_dsis = True

        #
        # Union
        #
        val_1 = BVV(0, 32)
        val_2 = BVV(1, 32)
        r = val_1.union(val_2)
        assert isinstance(vsa_model(r), DiscreteStridedIntervalSet)
        assert vsa_model(r).collapse(), claripy.SI(bits=32, stride=1, lower_bound=0, upper_bound=1)

        r = r.union(BVV(3, 32))
        ints = b.eval(r, 4)
        assert len(ints) == 3
        assert ints == [0, 1, 3]

        #
        # Intersection
        #

        val_1 = BVV(0, 32)
        val_2 = BVV(1, 32)
        r = val_1.intersection(val_2)
        assert isinstance(vsa_model(r), StridedInterval)
        assert vsa_model(r).is_empty

        val_1 = claripy.SI(bits=32, stride=1, lower_bound=0, upper_bound=10)
        val_2 = claripy.SI(bits=32, stride=1, lower_bound=10, upper_bound=20)
        val_3 = claripy.SI(bits=32, stride=1, lower_bound=15, upper_bound=50)
        r = val_1.union(val_2)
        assert isinstance(vsa_model(r), DiscreteStridedIntervalSet)
        r = r.intersection(val_3)
        assert sorted(b.eval(r, 100)) == [15, 16, 17, 18, 19, 20]

        #
        # Some logical operations
        #

        val_1 = claripy.SI(bits=32, stride=1, lower_bound=0, upper_bound=10)
        val_2 = claripy.SI(bits=32, stride=1, lower_bound=5, upper_bound=20)
        r_1 = val_1.union(val_2)
        val_3 = claripy.SI(bits=32, stride=1, lower_bound=20, upper_bound=30)
        val_4 = claripy.SI(bits=32, stride=1, lower_bound=25, upper_bound=35)
        r_2 = val_3.union(val_4)
        assert isinstance(vsa_model(r_1), DiscreteStridedIntervalSet)
        assert isinstance(vsa_model(r_2), DiscreteStridedIntervalSet)
        # r_1 < r_2
        assert BoolResult.is_maybe(vsa_model(r_1 < r_2))
        # r_1 <= r_2
        assert BoolResult.is_true(vsa_model(r_1 <= r_2))
        # r_1 >= r_2
        assert BoolResult.is_maybe(vsa_model(r_1 >= r_2))
        # r_1 > r_2
        assert BoolResult.is_false(vsa_model(r_1 > r_2))
        # r_1 == r_2
        assert BoolResult.is_maybe(vsa_model(r_1 == r_2))
        # r_1 != r_2
        assert BoolResult.is_maybe(vsa_model(r_1 != r_2))

        #
        # Some arithmetic operations
        #

        val_1 = claripy.SI(bits=32, stride=1, lower_bound=0, upper_bound=10)
        val_2 = claripy.SI(bits=32, stride=1, lower_bound=5, upper_bound=20)
        r_1 = val_1.union(val_2)
        val_3 = claripy.SI(bits=32, stride=1, lower_bound=20, upper_bound=30)
        val_4 = claripy.SI(bits=32, stride=1, lower_bound=25, upper_bound=35)
        r_2 = val_3.union(val_4)
        assert isinstance(vsa_model(r_1), DiscreteStridedIntervalSet)
        assert isinstance(vsa_model(r_2), DiscreteStridedIntervalSet)
        # r_1 + r_2
        r = r_1 + r_2
        assert isinstance(vsa_model(r), DiscreteStridedIntervalSet)
        assert vsa_model(r).collapse().identical(vsa_model(SI(bits=32, stride=1, lower_bound=20, upper_bound=55)))
        # r_2 - r_1
        r = r_2 - r_1
        assert isinstance(vsa_model(r), DiscreteStridedIntervalSet)
        assert vsa_model(r).collapse().identical(vsa_model(SI(bits=32, stride=1, lower_bound=0, upper_bound=35)))

        # Disable it in the end
        claripy.vsa.strided_interval.allow_dsis = False

    def test_solution(self):
        # Set backend
        solver_type = claripy.SolverVSA
        s = solver_type()

        def VS(name=None, bits=None, region=None, val=None):
            region = "foobar" if region is None else region
            return claripy.ValueSet(bits, region=region, region_base_addr=0, value=val, name=name)

        si = claripy.SI(bits=32, stride=10, lower_bound=32, upper_bound=320)
        assert s.solution(si, si)
        assert s.solution(si, 32)
        assert not s.solution(si, 31)

        si2 = claripy.SI(bits=32, stride=0, lower_bound=3, upper_bound=3)
        assert s.solution(si2, si2)
        assert s.solution(si2, 3)
        assert not s.solution(si2, 18)
        assert not s.solution(si2, si)

        vs = VS(region="global", bits=32, val=0xDEADCA7)
        assert s.solution(vs, 0xDEADCA7)
        assert not s.solution(vs, 0xDEADBEEF)

        si = claripy.SI(bits=32, stride=0, lower_bound=3, upper_bound=3)
        si2 = claripy.SI(bits=32, stride=10, lower_bound=32, upper_bound=320)

        vs = VS(bits=si.size(), region="foo", val=si._model_vsa)
        # vs = vs.annotate(RegionAnnotation('foo', 0, si2))
        vs2 = VS(bits=si2.size(), region="foo", val=si2._model_vsa)
        vs = vs.union(vs2)

        assert s.solution(vs, 3)
        assert s.solution(vs, 122)
        assert s.solution(vs, si)
        assert not s.solution(vs, 2)
        assert not s.solution(vs, 322)

    def test_reasonable_bounds(self):
        si = claripy.SI(bits=32, stride=1, lower_bound=-20, upper_bound=-10)
        b = claripy.backends.vsa
        assert b.max(si) == 0xFFFFFFF6
        assert b.min(si) == 0xFFFFFFEC

        si = claripy.SI(bits=32, stride=1, lower_bound=-20, upper_bound=10)
        b = claripy.backends.vsa
        assert b.max(si) == 0xFFFFFFFF
        assert b.min(si) == 0

    def test_shifting(self):
        SI = claripy.SI
        identical = claripy.backends.vsa.identical

        # <32>1[2,4] LShR 1 = <32>1[1,2]
        si = SI(bits=32, stride=1, lower_bound=2, upper_bound=4)
        r = si.LShR(1)
        assert identical(r, SI(bits=32, stride=1, lower_bound=1, upper_bound=2))

        # <32>4[15,11] LShR 4 = <32>1[0, 0xfffffff]
        si = SI(bits=32, stride=4, lower_bound=15, upper_bound=11)
        r = si.LShR(4)
        assert identical(r, SI(bits=32, stride=1, lower_bound=0, upper_bound=0xFFFFFFF))

        # Extract
        si = SI(bits=32, stride=4, lower_bound=15, upper_bound=11)
        r = si[31:4]
        assert identical(r, SI(bits=28, stride=1, lower_bound=0, upper_bound=0xFFFFFFF))

        # <32>1[-4,-2] >> 1 = <32>1[-2,-1]
        si = SI(bits=32, stride=1, lower_bound=-4, upper_bound=-2)
        r = si >> 1
        assert identical(r, SI(bits=32, stride=1, lower_bound=-2, upper_bound=-1))

        # <32>1[-4,-2] LShR 1 = <32>1[0x7ffffffe,0x7fffffff]
        si = SI(bits=32, stride=1, lower_bound=-4, upper_bound=-2)
        r = si.LShR(1)
        assert identical(r, SI(bits=32, stride=1, lower_bound=0x7FFFFFFE, upper_bound=0x7FFFFFFF))

    def test_reverse(self):
        x = claripy.SI(name="TOP", bits=64, lower_bound=0, upper_bound=0xFFFFFFFFFFFFFFFF, stride=1)  # TOP
        y = claripy.SI(name="range", bits=64, lower_bound=0, upper_bound=1337, stride=1)  # [0, 1337]

        r0 = x.intersection(y)
        r1 = x.reversed.intersection(y)
        r2 = x.intersection(y.reversed).reversed
        r3 = x.reversed.intersection(y.reversed).reversed

        assert r0._model_vsa.max == 1337
        assert r1._model_vsa.max == 1337
        assert r2._model_vsa.max == 1337
        assert r3._model_vsa.max == 1337

        # See claripy issue #95 for details.
        si0 = StridedInterval(name="a", bits=32, stride=0, lower_bound=0xFFFF0000, upper_bound=0xFFFF0000)
        si1 = StridedInterval(name="a", bits=32, stride=0, lower_bound=0xFFFF0001, upper_bound=0xFFFF0001)
        dsis = DiscreteStridedIntervalSet(name="b", bits=32, si_set={si0, si1})

        dsis_r = dsis.reverse()
        solver = claripy.SolverVSA()
        assert set(solver.eval(dsis_r, 3)) == {0xFFFF, 0x100FFFF}


if __name__ == "__main__":
    unittest.main()<|MERGE_RESOLUTION|>--- conflicted
+++ resolved
@@ -1,9 +1,7 @@
-<<<<<<< HEAD
 # pylint: disable=missing-class-docstring,no-self-use
+from __future__ import annotations
+
 import unittest
-=======
-from __future__ import annotations
->>>>>>> 4a7da3d2
 
 import claripy
 from claripy.vsa import (
@@ -455,7 +453,6 @@
             si_concat,
             SI(bits=96, stride=1, lower_bound=0, upper_bound=0xFFFFFFFFFFFFFFFFFFFFFFFF),
         )
-<<<<<<< HEAD
 
         # Zero-Extend the low part
         si_zeroextended = part2.zero_extend(32)
@@ -713,803 +710,6 @@
 
         assert claripy.backends.vsa.identical(
             falseside_replacement[0][1], SI(bits=32, stride=1, lower_bound=1, upper_bound=2)
-=======
-        + claripy.BVV(48, 32)
-    )[7:0]
-
-    m = claripy.backends.vsa.max(wtf)
-    assert m > 0
-
-
-def test_reversed_concat():
-    a = claripy.SI("a", 32, lower_bound=10, upper_bound=0x80, stride=10)
-    b = claripy.SI("b", 32, lower_bound=1, upper_bound=0xFF, stride=1)
-
-    reversed_a = claripy.Reverse(a)
-    reversed_b = claripy.Reverse(b)
-
-    # First let's check if the reversing makes sense
-    assert claripy.backends.vsa.min(reversed_a) == 0xA000000
-    assert claripy.backends.vsa.max(reversed_a) == 0x80000000
-    assert claripy.backends.vsa.min(reversed_b) == 0x1000000
-    assert claripy.backends.vsa.max(reversed_b) == 0xFF000000
-
-    a_concat_b = claripy.Concat(a, b)
-    assert a_concat_b._model_vsa._reversed is False
-
-    ra_concat_b = claripy.Concat(reversed_a, b)
-    assert ra_concat_b._model_vsa._reversed is False
-
-    a_concat_rb = claripy.Concat(a, reversed_b)
-    assert a_concat_rb._model_vsa._reversed is False
-
-    ra_concat_rb = claripy.Concat(reversed_a, reversed_b)
-    assert ra_concat_rb._model_vsa._reversed is False
-
-
-def test_simple_cardinality():
-    x = claripy.BVS("x", 32, 0xA, 0x14, 0xA)
-    assert x.cardinality == 2
-
-
-def test_wrapped_intervals():
-    # SI = claripy.StridedInterval
-
-    # Disable the use of DiscreteStridedIntervalSet
-    claripy.vsa.strided_interval.allow_dsis = False
-
-    #
-    # Signedness/unsignedness conversion
-    #
-
-    si1 = claripy.SI(bits=32, stride=1, lower_bound=0, upper_bound=0xFFFFFFFF)
-    assert vsa_model(si1)._signed_bounds() == [(0x0, 0x7FFFFFFF), (-0x80000000, -0x1)]
-    assert vsa_model(si1)._unsigned_bounds() == [(0x0, 0xFFFFFFFF)]
-
-    #
-    # Pole-splitting
-    #
-
-    # south-pole splitting
-    si1 = claripy.SI(bits=32, stride=1, lower_bound=-1, upper_bound=1)
-    si_list = vsa_model(si1)._ssplit()
-    assert len(si_list) == 2
-    assert si_list[0].identical(vsa_model(claripy.SI(bits=32, stride=1, lower_bound=-1, upper_bound=-1)))
-    assert si_list[1].identical(vsa_model(claripy.SI(bits=32, stride=1, lower_bound=0, upper_bound=1)))
-
-    # north-pole splitting
-    si1 = claripy.SI(bits=32, stride=1, lower_bound=-1, upper_bound=-3)
-    si_list = vsa_model(si1)._nsplit()
-    assert len(si_list) == 2
-    assert si_list[0].identical(vsa_model(claripy.SI(bits=32, stride=1, lower_bound=-1, upper_bound=0x7FFFFFFF)))
-    assert si_list[1].identical(vsa_model(claripy.SI(bits=32, stride=1, lower_bound=0x80000000, upper_bound=-3)))
-
-    # north-pole splitting, episode 2
-    si1 = claripy.SI(bits=32, stride=3, lower_bound=3, upper_bound=0)
-    si_list = vsa_model(si1)._nsplit()
-    assert len(si_list) == 2
-    assert si_list[0].identical(vsa_model(claripy.SI(bits=32, stride=3, lower_bound=3, upper_bound=0x7FFFFFFE)))
-    assert si_list[1].identical(vsa_model(claripy.SI(bits=32, stride=3, lower_bound=0x80000001, upper_bound=0)))
-
-    # bipolar splitting
-    si1 = claripy.SI(bits=32, stride=1, lower_bound=-2, upper_bound=-8)
-    si_list = vsa_model(si1)._psplit()
-    assert len(si_list) == 3
-    assert si_list[0].identical(vsa_model(claripy.SI(bits=32, stride=1, lower_bound=-2, upper_bound=-1)))
-    assert si_list[1].identical(vsa_model(claripy.SI(bits=32, stride=1, lower_bound=0, upper_bound=0x7FFFFFFF)))
-    assert si_list[2].identical(vsa_model(claripy.SI(bits=32, stride=1, lower_bound=0x80000000, upper_bound=-8)))
-
-    #
-    # Addition
-    #
-
-    # Plain addition
-    si1 = claripy.SI(bits=32, stride=1, lower_bound=-1, upper_bound=1)
-    si2 = claripy.SI(bits=32, stride=1, lower_bound=-1, upper_bound=1)
-    si3 = claripy.SI(bits=32, stride=1, lower_bound=-2, upper_bound=2)
-    assert claripy.backends.vsa.identical(si1 + si2, si3)
-    si4 = claripy.SI(bits=32, stride=1, lower_bound=0xFFFFFFFE, upper_bound=2)
-    assert claripy.backends.vsa.identical(si1 + si2, si4)
-    si5 = claripy.SI(bits=32, stride=1, lower_bound=2, upper_bound=-2)
-    assert not claripy.backends.vsa.identical(si1 + si2, si5)
-
-    # Addition with overflowing cardinality
-    si1 = claripy.SI(bits=8, stride=1, lower_bound=0, upper_bound=0xFE)
-    si2 = claripy.SI(bits=8, stride=1, lower_bound=0xFE, upper_bound=0xFF)
-    assert vsa_model(si1 + si2).is_top
-
-    # Addition that shouldn't get a TOP
-    si1 = claripy.SI(bits=8, stride=1, lower_bound=0, upper_bound=0xFE)
-    si2 = claripy.SI(bits=8, stride=1, lower_bound=0, upper_bound=0)
-    assert not vsa_model(si1 + si2).is_top
-
-    #
-    # Subtraction
-    #
-
-    si1 = claripy.SI(bits=8, stride=1, lower_bound=10, upper_bound=15)
-    si2 = claripy.SI(bits=8, stride=1, lower_bound=11, upper_bound=12)
-    si3 = claripy.SI(bits=8, stride=1, lower_bound=-2, upper_bound=4)
-    assert claripy.backends.vsa.identical(si1 - si2, si3)
-
-    #
-    # Multiplication
-    #
-
-    # integer multiplication
-    si1 = claripy.SI(bits=32, to_conv=0xFFFF)
-    si2 = claripy.SI(bits=32, to_conv=0x10000)
-    si3 = claripy.SI(bits=32, to_conv=0xFFFF0000)
-    assert claripy.backends.vsa.identical(si1 * si2, si3)
-
-    # intervals multiplication
-    si1 = claripy.SI(bits=32, stride=1, lower_bound=10, upper_bound=15)
-    si2 = claripy.SI(bits=32, stride=1, lower_bound=20, upper_bound=30)
-    si3 = claripy.SI(bits=32, stride=1, lower_bound=200, upper_bound=450)
-    assert claripy.backends.vsa.identical(si1 * si2, si3)
-
-    #
-    # Division
-    #
-
-    # integer division
-    si1 = claripy.SI(bits=32, to_conv=10)
-    si2 = claripy.SI(bits=32, to_conv=5)
-    si3 = claripy.SI(bits=32, to_conv=2)
-    assert claripy.backends.vsa.identical(si1 / si2, si3)
-
-    si3 = claripy.SI(bits=32, to_conv=0)
-    assert claripy.backends.vsa.identical(si2 / si1, si3)
-
-    # intervals division
-    si1 = claripy.SI(bits=32, stride=1, lower_bound=10, upper_bound=100)
-    si2 = claripy.SI(bits=32, stride=1, lower_bound=10, upper_bound=20)
-    si3 = claripy.SI(bits=32, stride=1, lower_bound=0, upper_bound=10)
-    assert claripy.backends.vsa.identical(si1 / si2, si3)
-
-    #
-    # Extension
-    #
-
-    # zero-extension
-    si1 = claripy.SI(bits=8, stride=1, lower_bound=0, upper_bound=0xFD)
-    si_zext = si1.zero_extend(32 - 8)
-    si_zext_ = claripy.SI(bits=32, stride=1, lower_bound=0x0, upper_bound=0xFD)
-    assert claripy.backends.vsa.identical(si_zext, si_zext_)
-
-    # sign-extension
-    si1 = claripy.SI(bits=8, stride=1, lower_bound=0, upper_bound=0xFD)
-    si_sext = si1.sign_extend(32 - 8)
-    si_sext_ = claripy.SI(bits=32, stride=1, lower_bound=0xFFFFFF80, upper_bound=0x7F)
-    assert claripy.backends.vsa.identical(si_sext, si_sext_)
-
-    #
-    # Comparisons
-    #
-
-    # -1 == 0xff
-    si1 = claripy.SI(bits=8, stride=1, lower_bound=-1, upper_bound=-1)
-    si2 = claripy.SI(bits=8, stride=1, lower_bound=0xFF, upper_bound=0xFF)
-    assert claripy.backends.vsa.is_true(si1 == si2)
-
-    # -2 != 0xff
-    si1 = claripy.SI(bits=8, stride=1, lower_bound=-2, upper_bound=-2)
-    si2 = claripy.SI(bits=8, stride=1, lower_bound=0xFF, upper_bound=0xFF)
-    assert claripy.backends.vsa.is_true(si1 != si2)
-
-    # [-2, -1] < [1, 2] (signed arithmetic)
-    si1 = claripy.SI(bits=8, stride=1, lower_bound=1, upper_bound=2)
-    si2 = claripy.SI(bits=8, stride=1, lower_bound=-2, upper_bound=-1)
-    assert claripy.backends.vsa.is_true(si2.SLT(si1))
-
-    # [-2, -1] <= [1, 2] (signed arithmetic)
-    assert claripy.backends.vsa.is_true(si2.SLE(si1))
-
-    # [0xfe, 0xff] > [1, 2] (unsigned arithmetic)
-    assert claripy.backends.vsa.is_true(si2.UGT(si1))
-
-    # [0xfe, 0xff] >= [1, 2] (unsigned arithmetic)
-    assert claripy.backends.vsa.is_true(si2.UGE(si1))
-
-
-def test_join():
-    # Set backend
-    b = claripy.backends.vsa
-    claripy.solver_backends = []
-
-    SI = claripy.SI
-
-    a = claripy.SI(bits=8, to_conv=2)
-    b = claripy.SI(bits=8, to_conv=10)
-    c = claripy.SI(bits=8, to_conv=120)
-    d = claripy.SI(bits=8, to_conv=130)
-    e = claripy.SI(bits=8, to_conv=132)
-    f = claripy.SI(bits=8, to_conv=135)
-
-    # union a, b, c, d, e => [2, 132] with a stride of 2
-    tmp1 = a.union(b)
-    assert claripy.backends.vsa.identical(tmp1, SI(bits=8, stride=8, lower_bound=2, upper_bound=10))
-    tmp2 = tmp1.union(c)
-    assert claripy.backends.vsa.identical(tmp2, SI(bits=8, stride=2, lower_bound=2, upper_bound=120))
-    tmp3 = tmp2.union(d).union(e)
-    assert claripy.backends.vsa.identical(tmp3, SI(bits=8, stride=2, lower_bound=2, upper_bound=132))
-
-    # union a, b, c, d, e, f => [2, 135] with a stride of 1
-    tmp = a.union(b).union(c).union(d).union(e).union(f)
-    assert claripy.backends.vsa.identical(tmp, SI(bits=8, stride=1, lower_bound=2, upper_bound=135))
-
-    a = claripy.SI(bits=8, to_conv=1)
-    b = claripy.SI(bits=8, to_conv=10)
-    c = claripy.SI(bits=8, to_conv=120)
-    d = claripy.SI(bits=8, to_conv=130)
-    e = claripy.SI(bits=8, to_conv=132)
-    f = claripy.SI(bits=8, to_conv=135)
-    g = claripy.SI(bits=8, to_conv=220)
-    h = claripy.SI(bits=8, to_conv=50)
-
-    # union a, b, c, d, e, f, g, h => [220, 135] with a stride of 1
-    tmp = a.union(b).union(c).union(d).union(e).union(f).union(g).union(h)
-    assert claripy.backends.vsa.identical(tmp, SI(bits=8, stride=1, lower_bound=220, upper_bound=135))
-    assert 220 in vsa_model(tmp).eval(255)
-    assert 225 in vsa_model(tmp).eval(255)
-    assert 0 in vsa_model(tmp).eval(255)
-    assert 135 in vsa_model(tmp).eval(255)
-    assert 138 not in vsa_model(tmp).eval(255)
-
-
-def test_vsa():
-    # Set backend
-    b = claripy.backends.vsa
-
-    SI = claripy.SI
-    VS = claripy.ValueSet
-    BVV = claripy.BVV
-
-    # Disable the use of DiscreteStridedIntervalSet
-    claripy.vsa.strided_interval.allow_dsis = False
-
-    def is_equal(ast_0, ast_1):
-        return claripy.backends.vsa.identical(ast_0, ast_1)
-
-    si1 = claripy.TSI(32, name="foo", explicit_name=True)
-    assert vsa_model(si1).name == "foo"
-
-    # Normalization
-    si1 = SI(bits=32, stride=1, lower_bound=10, upper_bound=10)
-    assert vsa_model(si1).stride == 0
-
-    # Integers
-    si1 = claripy.SI(bits=32, stride=0, lower_bound=10, upper_bound=10)
-    si2 = claripy.SI(bits=32, stride=0, lower_bound=10, upper_bound=10)
-    si3 = claripy.SI(bits=32, stride=0, lower_bound=28, upper_bound=28)
-    # Strided intervals
-    si_a = claripy.SI(bits=32, stride=2, lower_bound=10, upper_bound=20)
-    si_b = claripy.SI(bits=32, stride=2, lower_bound=-100, upper_bound=200)
-    si_c = claripy.SI(bits=32, stride=3, lower_bound=-100, upper_bound=200)
-    si_d = claripy.SI(bits=32, stride=2, lower_bound=50, upper_bound=60)
-    si_e = claripy.SI(bits=16, stride=1, lower_bound=0x2000, upper_bound=0x3000)
-    si_f = claripy.SI(bits=16, stride=1, lower_bound=0, upper_bound=255)
-    si_g = claripy.SI(bits=16, stride=1, lower_bound=0, upper_bound=0xFF)
-    si_h = claripy.SI(bits=32, stride=0, lower_bound=0x80000000, upper_bound=0x80000000)
-
-    assert is_equal(si1, claripy.SI(bits=32, to_conv=10))
-    assert is_equal(si2, claripy.SI(bits=32, to_conv=10))
-    assert is_equal(si1, si2)
-    # __add__
-    si_add_1 = si1 + si2
-    assert is_equal(si_add_1, claripy.SI(bits=32, stride=0, lower_bound=20, upper_bound=20))
-    si_add_2 = si1 + si_a
-    assert is_equal(si_add_2, claripy.SI(bits=32, stride=2, lower_bound=20, upper_bound=30))
-    si_add_3 = si_a + si_b
-    assert is_equal(si_add_3, claripy.SI(bits=32, stride=2, lower_bound=-90, upper_bound=220))
-    si_add_4 = si_b + si_c
-    assert is_equal(si_add_4, claripy.SI(bits=32, stride=1, lower_bound=-200, upper_bound=400))
-    # __add__ with overflow
-    si_add_5 = si_h + 0xFFFFFFFF
-    assert is_equal(
-        si_add_5,
-        claripy.SI(bits=32, stride=0, lower_bound=0x7FFFFFFF, upper_bound=0x7FFFFFFF),
-    )
-    # __sub__
-    si_minus_1 = si1 - si2
-    assert is_equal(si_minus_1, claripy.SI(bits=32, stride=0, lower_bound=0, upper_bound=0))
-    si_minus_2 = si_a - si_b
-    assert is_equal(si_minus_2, claripy.SI(bits=32, stride=2, lower_bound=-190, upper_bound=120))
-    si_minus_3 = si_b - si_c
-    assert is_equal(si_minus_3, claripy.SI(bits=32, stride=1, lower_bound=-300, upper_bound=300))
-    # __neg__ / __invert__ / bitwise not
-    si_neg_1 = ~si1
-    assert is_equal(si_neg_1, claripy.SI(bits=32, to_conv=-11))
-    si_neg_2 = ~si_b
-    assert is_equal(si_neg_2, claripy.SI(bits=32, stride=2, lower_bound=-201, upper_bound=99))
-    # __or__
-    si_or_1 = si1 | si3
-    assert is_equal(si_or_1, claripy.SI(bits=32, to_conv=30))
-    si_or_2 = si1 | si2
-    assert is_equal(si_or_2, claripy.SI(bits=32, to_conv=10))
-    si_or_3 = si1 | si_a  # An integer | a strided interval
-    assert is_equal(si_or_3, claripy.SI(bits=32, stride=2, lower_bound=10, upper_bound=30))
-    si_or_3 = si_a | si1  # Exchange the operands
-    assert is_equal(si_or_3, claripy.SI(bits=32, stride=2, lower_bound=10, upper_bound=30))
-    si_or_4 = si_a | si_d  # A strided interval | another strided interval
-    assert is_equal(si_or_4, claripy.SI(bits=32, stride=2, lower_bound=50, upper_bound=62))
-    si_or_4 = si_d | si_a  # Exchange the operands
-    assert is_equal(si_or_4, claripy.SI(bits=32, stride=2, lower_bound=50, upper_bound=62))
-    si_or_5 = si_e | si_f  #
-    assert is_equal(si_or_5, claripy.SI(bits=16, stride=1, lower_bound=0x2000, upper_bound=0x30FF))
-    si_or_6 = si_e | si_g  #
-    assert is_equal(si_or_6, claripy.SI(bits=16, stride=1, lower_bound=0x2000, upper_bound=0x30FF))
-    # Shifting
-    si_shl_1 = si1 << 3
-    assert si_shl_1.size() == 32
-    assert is_equal(si_shl_1, claripy.SI(bits=32, stride=0, lower_bound=80, upper_bound=80))
-    # Multiplication
-    si_mul_1 = si1 * 3
-    assert si_mul_1.size() == 32
-    assert is_equal(si_mul_1, claripy.SI(bits=32, stride=0, lower_bound=30, upper_bound=30))
-    si_mul_2 = si_a * 3
-    assert si_mul_2.size() == 32
-    assert is_equal(si_mul_2, claripy.SI(bits=32, stride=6, lower_bound=30, upper_bound=60))
-    si_mul_3 = si_a * si_b
-    assert si_mul_3.size() == 32
-    assert is_equal(si_mul_3, claripy.SI(bits=32, stride=2, lower_bound=-2000, upper_bound=4000))
-    # Division
-    si_div_1 = si1 / 3
-    assert si_div_1.size() == 32
-    assert is_equal(si_div_1, claripy.SI(bits=32, stride=0, lower_bound=3, upper_bound=3))
-    si_div_2 = si_a / 3
-    assert si_div_2.size() == 32
-    assert is_equal(si_div_2, claripy.SI(bits=32, stride=1, lower_bound=3, upper_bound=6))
-    # Modulo
-    si_mo_1 = si1 % 3
-    assert si_mo_1.size() == 32
-    assert is_equal(si_mo_1, claripy.SI(bits=32, stride=0, lower_bound=1, upper_bound=1))
-    si_mo_2 = si_a % 3
-    assert si_mo_2.size() == 32
-    assert is_equal(si_mo_2, claripy.SI(bits=32, stride=1, lower_bound=0, upper_bound=2))
-
-    #
-    # Extracting the sign bit
-    #
-
-    # a negative integer
-    si = claripy.SI(bits=64, stride=0, lower_bound=-1, upper_bound=-1)
-    sb = si[63:63]
-    assert is_equal(sb, claripy.SI(bits=1, to_conv=1))
-
-    # non-positive integers
-    si = claripy.SI(bits=64, stride=1, lower_bound=-1, upper_bound=0)
-    sb = si[63:63]
-    assert is_equal(sb, claripy.SI(bits=1, stride=1, lower_bound=0, upper_bound=1))
-
-    # Extracting an integer
-    si = claripy.SI(
-        bits=64,
-        stride=0,
-        lower_bound=0x7FFFFFFFFFFF0000,
-        upper_bound=0x7FFFFFFFFFFF0000,
-    )
-    part1 = si[63:32]
-    part2 = si[31:0]
-    assert is_equal(
-        part1,
-        claripy.SI(bits=32, stride=0, lower_bound=0x7FFFFFFF, upper_bound=0x7FFFFFFF),
-    )
-    assert is_equal(
-        part2,
-        claripy.SI(bits=32, stride=0, lower_bound=0xFFFF0000, upper_bound=0xFFFF0000),
-    )
-
-    # Concatenating two integers
-    si_concat = part1.concat(part2)
-    assert is_equal(si_concat, si)
-
-    # Extracting a claripy.SI
-    si = claripy.SI(bits=64, stride=0x9, lower_bound=0x1, upper_bound=0xA)
-    part1 = si[63:32]
-    part2 = si[31:0]
-    assert is_equal(part1, claripy.SI(bits=32, stride=0, lower_bound=0x0, upper_bound=0x0))
-    assert is_equal(part2, claripy.SI(bits=32, stride=9, lower_bound=1, upper_bound=10))
-
-    # Concatenating two claripy.SIs
-    si_concat = part1.concat(part2)
-    assert is_equal(si_concat, si)
-
-    # Concatenating two SIs that are of different sizes
-    si_1 = SI(bits=64, stride=1, lower_bound=0, upper_bound=0xFFFFFFFFFFFFFFFF)
-    si_2 = SI(bits=32, stride=1, lower_bound=0, upper_bound=0xFFFFFFFF)
-    si_concat = si_1.concat(si_2)
-    assert is_equal(
-        si_concat,
-        SI(bits=96, stride=1, lower_bound=0, upper_bound=0xFFFFFFFFFFFFFFFFFFFFFFFF),
-    )
-
-    # Zero-Extend the low part
-    si_zeroextended = part2.zero_extend(32)
-    assert is_equal(si_zeroextended, claripy.SI(bits=64, stride=9, lower_bound=1, upper_bound=10))
-
-    # Sign-extension
-    si_signextended = part2.sign_extend(32)
-    assert is_equal(si_signextended, claripy.SI(bits=64, stride=9, lower_bound=1, upper_bound=10))
-
-    # Extract from the result above
-    si_extracted = si_zeroextended[31:0]
-    assert is_equal(si_extracted, claripy.SI(bits=32, stride=9, lower_bound=1, upper_bound=10))
-
-    # Union
-    si_union_1 = si1.union(si2)
-    assert is_equal(si_union_1, claripy.SI(bits=32, stride=0, lower_bound=10, upper_bound=10))
-    si_union_2 = si1.union(si3)
-    assert is_equal(si_union_2, claripy.SI(bits=32, stride=18, lower_bound=10, upper_bound=28))
-    si_union_3 = si1.union(si_a)
-    assert is_equal(si_union_3, claripy.SI(bits=32, stride=2, lower_bound=10, upper_bound=20))
-    si_union_4 = si_a.union(si_b)
-    assert is_equal(si_union_4, claripy.SI(bits=32, stride=2, lower_bound=-100, upper_bound=200))
-    si_union_5 = si_b.union(si_c)
-    assert is_equal(si_union_5, claripy.SI(bits=32, stride=1, lower_bound=-100, upper_bound=200))
-
-    # Intersection
-    si_intersection_1 = si1.intersection(si1)
-    assert is_equal(si_intersection_1, si2)
-    si_intersection_2 = si1.intersection(si2)
-    assert is_equal(si_intersection_2, claripy.SI(bits=32, stride=0, lower_bound=10, upper_bound=10))
-    si_intersection_3 = si1.intersection(si_a)
-    assert is_equal(si_intersection_3, claripy.SI(bits=32, stride=0, lower_bound=10, upper_bound=10))
-
-    si_intersection_4 = si_a.intersection(si_b)
-
-    assert is_equal(si_intersection_4, claripy.SI(bits=32, stride=2, lower_bound=10, upper_bound=20))
-    si_intersection_5 = si_b.intersection(si_c)
-    assert is_equal(
-        si_intersection_5,
-        claripy.SI(bits=32, stride=6, lower_bound=-100, upper_bound=200),
-    )
-
-    # More intersections
-    t0 = claripy.SI(bits=32, stride=1, lower_bound=0, upper_bound=0x27)
-    t1 = claripy.SI(bits=32, stride=0x7FFFFFFF, lower_bound=0x80000002, upper_bound=1)
-
-    si_is_6 = t0.intersection(t1)
-    assert is_equal(si_is_6, claripy.SI(bits=32, stride=0, lower_bound=1, upper_bound=1))
-
-    t2 = claripy.SI(bits=32, stride=5, lower_bound=20, upper_bound=30)
-    t3 = claripy.SI(bits=32, stride=1, lower_bound=27, upper_bound=0xFFFFFFFF)
-
-    si_is_7 = t2.intersection(t3)
-    assert is_equal(si_is_7, claripy.SI(bits=32, stride=0, lower_bound=30, upper_bound=30))
-
-    t4 = claripy.SI(bits=32, stride=5, lower_bound=-400, upper_bound=400)
-    t5 = claripy.SI(bits=32, stride=1, lower_bound=395, upper_bound=-395)
-    si_is_8 = t4.intersection(t5)
-    assert is_equal(si_is_8, claripy.SI(bits=32, stride=5, lower_bound=-400, upper_bound=400))
-
-    # Sign-extension
-    si = claripy.SI(bits=1, stride=0, lower_bound=1, upper_bound=1)
-    si_signextended = si.sign_extend(31)
-    assert is_equal(
-        si_signextended,
-        claripy.SI(bits=32, stride=0, lower_bound=0xFFFFFFFF, upper_bound=0xFFFFFFFF),
-    )
-
-    # Comparison between claripy.SI and BVV
-    si = claripy.SI(bits=32, stride=1, lower_bound=-0x7F, upper_bound=0x7F)
-    si._model_vsa.uninitialized = True
-    bvv = BVV(0x30, 32)
-    comp = si < bvv
-    assert vsa_model(comp).identical(MaybeResult())
-
-    # Better extraction
-    # si = <32>0x1000000[0xcffffff, 0xdffffff]R
-    si = claripy.SI(bits=32, stride=0x1000000, lower_bound=0xCFFFFFF, upper_bound=0xDFFFFFF)
-    si_byte0 = si[7:0]
-    si_byte1 = si[15:8]
-    si_byte2 = si[23:16]
-    si_byte3 = si[31:24]
-    assert is_equal(si_byte0, claripy.SI(bits=8, stride=0, lower_bound=0xFF, upper_bound=0xFF))
-    assert is_equal(si_byte1, claripy.SI(bits=8, stride=0, lower_bound=0xFF, upper_bound=0xFF))
-    assert is_equal(si_byte2, claripy.SI(bits=8, stride=0, lower_bound=0xFF, upper_bound=0xFF))
-    assert is_equal(si_byte3, claripy.SI(bits=8, stride=1, lower_bound=0xC, upper_bound=0xD))
-
-    # Optimization on bitwise-and
-    si_1 = claripy.SI(bits=32, stride=1, lower_bound=0x0, upper_bound=0xFFFFFFFF)
-    si_2 = claripy.SI(bits=32, stride=0, lower_bound=0x80000000, upper_bound=0x80000000)
-    si = si_1 & si_2
-    assert is_equal(
-        si,
-        claripy.SI(bits=32, stride=0x80000000, lower_bound=0, upper_bound=0x80000000),
-    )
-
-    si_1 = claripy.SI(bits=32, stride=1, lower_bound=0x0, upper_bound=0x7FFFFFFF)
-    si_2 = claripy.SI(bits=32, stride=0, lower_bound=0x80000000, upper_bound=0x80000000)
-    si = si_1 & si_2
-    assert is_equal(si, claripy.SI(bits=32, stride=0, lower_bound=0, upper_bound=0))
-
-    # Concatenation: concat with zeros only increases the stride
-    si_1 = claripy.SI(bits=8, stride=0xFF, lower_bound=0x0, upper_bound=0xFF)
-    si_2 = claripy.SI(bits=8, stride=0, lower_bound=0, upper_bound=0)
-    si = si_1.concat(si_2)
-    assert is_equal(si, claripy.SI(bits=16, stride=0xFF00, lower_bound=0, upper_bound=0xFF00))
-
-    # Extract from a reversed value
-    si_1 = claripy.SI(bits=64, stride=0xFF, lower_bound=0x0, upper_bound=0xFF)
-    si_2 = si_1.reversed[63:56]
-    assert is_equal(si_2, claripy.SI(bits=8, stride=0xFF, lower_bound=0x0, upper_bound=0xFF))
-
-    #
-    # ValueSet
-    #
-
-    def VS(name=None, bits=None, region=None, val=None):  # noqa: F811  # TODO: Refactor this test case
-        region = "foobar" if region is None else region
-        return claripy.ValueSet(bits, region=region, region_base_addr=0, value=val, name=name)
-
-    vs_1 = VS(bits=32, val=0)
-    vs_1 = vs_1.intersection(VS(bits=32, val=1))
-    assert vsa_model(vs_1).is_empty
-    # Test merging two addresses
-    vsa_model(vs_1)._merge_si("global", 0, vsa_model(si1))
-    vsa_model(vs_1)._merge_si("global", 0, vsa_model(si3))
-    assert vsa_model(vs_1).get_si("global").identical(vsa_model(SI(bits=32, stride=18, lower_bound=10, upper_bound=28)))
-    # Length of this ValueSet
-    assert len(vsa_model(vs_1)) == 32
-
-    vs_1 = VS(name="boo", bits=32, val=0).intersection(VS(name="makeitempty", bits=32, val=1))
-    vs_2 = VS(name="foo", bits=32, val=0).intersection(VS(name="makeitempty", bits=32, val=1))
-    assert claripy.backends.vsa.identical(vs_1, vs_1)
-    assert claripy.backends.vsa.identical(vs_2, vs_2)
-    vsa_model(vs_1)._merge_si("global", 0, vsa_model(si1))
-    assert not claripy.backends.vsa.identical(vs_1, vs_2)
-    vsa_model(vs_2)._merge_si("global", 0, vsa_model(si1))
-    assert claripy.backends.vsa.identical(vs_1, vs_2)
-    assert claripy.backends.vsa.is_true((vs_1 & vs_2) == vs_1)
-    vsa_model(vs_1)._merge_si("global", 0, vsa_model(si3))
-    assert not claripy.backends.vsa.identical(vs_1, vs_2)
-
-    # Subtraction
-    # Subtraction of two pointers yields a concrete value
-
-    vs_1 = VS(name="foo", region="global", bits=32, val=0x400010)
-    vs_2 = VS(name="bar", region="global", bits=32, val=0x400000)
-    si = vs_1 - vs_2
-    assert type(vsa_model(si)) is StridedInterval
-    assert claripy.backends.vsa.identical(si, claripy.SI(bits=32, stride=0, lower_bound=0x10, upper_bound=0x10))
-
-    #
-    # IfProxy
-    #
-
-    si = claripy.SI(bits=32, stride=1, lower_bound=10, upper_bound=0xFFFFFFFF)
-    if_0 = claripy.If(si == 0, si, si - 1)
-    assert claripy.backends.vsa.identical(if_0, if_0)
-    assert not claripy.backends.vsa.identical(if_0, si)
-
-    # max and min on IfProxy
-    si = claripy.SI(bits=32, stride=1, lower_bound=0, upper_bound=0xFFFFFFFF)
-    if_0 = claripy.If(si == 0, si, si - 1)
-    max_val = b.max(if_0)
-    min_val = b.min(if_0)
-    assert max_val == 0xFFFFFFFF
-    assert min_val == 0x00000000
-
-    # identical
-    assert claripy.backends.vsa.identical(if_0, if_0)
-    assert claripy.backends.vsa.identical(if_0, si)
-    if_0_copy = claripy.If(si == 0, si, si - 1)
-    assert claripy.backends.vsa.identical(if_0, if_0_copy)
-    if_1 = claripy.If(si == 1, si, si - 1)
-    assert claripy.backends.vsa.identical(if_0, if_1)
-
-    si = SI(bits=32, stride=0, lower_bound=1, upper_bound=1)
-    if_0 = claripy.If(si == 0, si, si - 1)
-    if_0_copy = claripy.If(si == 0, si, si - 1)
-    assert claripy.backends.vsa.identical(if_0, if_0_copy)
-    if_1 = claripy.If(si == 1, si, si - 1)
-    assert not claripy.backends.vsa.identical(if_0, if_1)
-    if_1 = claripy.If(si == 0, si + 1, si - 1)
-    assert claripy.backends.vsa.identical(if_0, if_1)
-    if_1 = claripy.If(si == 0, si, si)
-    assert not claripy.backends.vsa.identical(if_0, if_1)
-
-    # if_1 = And(VS_2, IfProxy(si == 0, 0, 1))
-    vs_2 = VS(region="global", bits=32, val=0xFA7B00B)
-    si = claripy.SI(bits=32, stride=1, lower_bound=0, upper_bound=1)
-    if_1 = vs_2 & claripy.If(
-        si == 0,
-        claripy.SI(bits=32, stride=0, lower_bound=0, upper_bound=0),
-        claripy.SI(bits=32, stride=0, lower_bound=0xFFFFFFFF, upper_bound=0xFFFFFFFF),
-    )
-    assert claripy.backends.vsa.is_true(
-        vsa_model(if_1.ite_excavated.args[1]) == vsa_model(VS(region="global", bits=32, val=0))
-    )
-    assert claripy.backends.vsa.is_true(vsa_model(if_1.ite_excavated.args[2]) == vsa_model(vs_2))
-
-    # if_2 = And(VS_3, IfProxy(si != 0, 0, 1)
-    vs_3 = VS(region="global", bits=32, val=0xDEADCA7)
-    si = claripy.SI(bits=32, stride=1, lower_bound=0, upper_bound=1)
-    if_2 = vs_3 & claripy.If(
-        si != 0,
-        claripy.SI(bits=32, stride=0, lower_bound=0, upper_bound=0),
-        claripy.SI(bits=32, stride=0, lower_bound=0xFFFFFFFF, upper_bound=0xFFFFFFFF),
-    )
-    assert claripy.backends.vsa.is_true(
-        vsa_model(if_2.ite_excavated.args[1]) == vsa_model(VS(region="global", bits=32, val=0))
-    )
-    assert claripy.backends.vsa.is_true(vsa_model(if_2.ite_excavated.args[2]) == vsa_model(vs_3))
-
-    # Something crazy is gonna happen...
-    # if_3 = if_1 + if_2
-    # assert claripy.backends.vsa.is_true(vsa_model(if_3.ite_excavated.args[1]) == vsa_model(vs_3)))
-    # assert claripy.backends.vsa.is_true(vsa_model(if_3.ite_excavated.args[1]) == vsa_model(vs_2)))
-
-
-def test_vsa_constraint_to_si():
-    # Set backend
-    b = claripy.backends.vsa
-    s = claripy.SolverVSA()  # pylint:disable=unused-variable
-
-    SI = claripy.SI
-    BVV = claripy.BVV
-
-    claripy.vsa.strided_interval.allow_dsis = False
-
-    #
-    # If(SI == 0, 1, 0) == 1
-    #
-
-    s1 = claripy.SI(bits=32, stride=1, lower_bound=0, upper_bound=2)
-    ast_true = claripy.If(s1 == BVV(0, 32), BVV(1, 1), BVV(0, 1)) == BVV(1, 1)
-    ast_false = claripy.If(s1 == BVV(0, 32), BVV(1, 1), BVV(0, 1)) != BVV(1, 1)
-
-    trueside_sat, trueside_replacement = b.constraint_to_si(ast_true)
-    assert trueside_sat
-    assert len(trueside_replacement) == 1
-    assert trueside_replacement[0][0] is s1
-    # True side: claripy.SI<32>0[0, 0]
-    assert claripy.backends.vsa.is_true(
-        trueside_replacement[0][1] == claripy.SI(bits=32, stride=0, lower_bound=0, upper_bound=0)
-    )
-
-    falseside_sat, falseside_replacement = b.constraint_to_si(ast_false)
-    assert falseside_sat is True
-    assert len(falseside_replacement) == 1
-    assert falseside_replacement[0][0] is s1
-    # False side; claripy.SI<32>1[1, 2]
-
-    assert claripy.backends.vsa.identical(
-        falseside_replacement[0][1], SI(bits=32, stride=1, lower_bound=1, upper_bound=2)
-    )
-    #
-    # If(SI == 0, 1, 0) <= 1
-    #
-
-    s1 = SI(bits=32, stride=1, lower_bound=0, upper_bound=2)
-    ast_true = claripy.If(s1 == BVV(0, 32), BVV(1, 1), BVV(0, 1)) <= BVV(1, 1)
-    ast_false = claripy.If(s1 == BVV(0, 32), BVV(1, 1), BVV(0, 1)) > BVV(1, 1)
-
-    trueside_sat, trueside_replacement = b.constraint_to_si(ast_true)
-    assert trueside_sat  # Always satisfiable
-
-    falseside_sat, falseside_replacement = b.constraint_to_si(ast_false)
-    assert not falseside_sat  # Not sat
-
-    #
-    # If(SI == 0, 20, 10) > 15
-    #
-
-    s1 = SI(bits=32, stride=1, lower_bound=0, upper_bound=2)
-    ast_true = claripy.If(s1 == BVV(0, 32), BVV(20, 32), BVV(10, 32)) > BVV(15, 32)
-    ast_false = claripy.If(s1 == BVV(0, 32), BVV(20, 32), BVV(10, 32)) <= BVV(15, 32)
-
-    trueside_sat, trueside_replacement = b.constraint_to_si(ast_true)
-    assert trueside_sat
-    assert len(trueside_replacement) == 1
-    assert trueside_replacement[0][0] is s1
-    # True side: SI<32>0[0, 0]
-    assert claripy.backends.vsa.identical(
-        trueside_replacement[0][1], SI(bits=32, stride=0, lower_bound=0, upper_bound=0)
-    )
-
-    falseside_sat, falseside_replacement = b.constraint_to_si(ast_false)
-    assert falseside_sat
-    assert len(falseside_replacement) == 1
-    assert falseside_replacement[0][0] is s1
-    # False side; SI<32>1[1, 2]
-    assert claripy.backends.vsa.identical(
-        falseside_replacement[0][1], SI(bits=32, stride=1, lower_bound=1, upper_bound=2)
-    )
-
-    #
-    # If(SI == 0, 20, 10) >= 15
-    #
-
-    s1 = SI(bits=32, stride=1, lower_bound=0, upper_bound=2)
-    ast_true = claripy.If(s1 == BVV(0, 32), BVV(15, 32), BVV(10, 32)) >= BVV(15, 32)
-    ast_false = claripy.If(s1 == BVV(0, 32), BVV(15, 32), BVV(10, 32)) < BVV(15, 32)
-
-    trueside_sat, trueside_replacement = b.constraint_to_si(ast_true)
-    assert trueside_sat
-    assert len(trueside_replacement) == 1
-    assert trueside_replacement[0][0] is s1
-    # True side: SI<32>0[0, 0]
-    assert claripy.backends.vsa.identical(
-        trueside_replacement[0][1], SI(bits=32, stride=0, lower_bound=0, upper_bound=0)
-    )
-
-    falseside_sat, falseside_replacement = b.constraint_to_si(ast_false)
-    assert falseside_sat
-    assert len(falseside_replacement) == 1
-    assert falseside_replacement[0][0] is s1
-    # False side; SI<32>0[0,0]
-    assert claripy.backends.vsa.identical(
-        falseside_replacement[0][1], SI(bits=32, stride=1, lower_bound=1, upper_bound=2)
-    )
-
-    #
-    # Extract(0, 0, Concat(BVV(0, 63), If(SI == 0, 1, 0))) == 1
-    #
-
-    s2 = claripy.SI(bits=32, stride=1, lower_bound=0, upper_bound=2)
-    ast_true = claripy.Extract(0, 0, claripy.Concat(BVV(0, 63), claripy.If(s2 == 0, BVV(1, 1), BVV(0, 1)))) == 1
-    ast_false = claripy.Extract(0, 0, claripy.Concat(BVV(0, 63), claripy.If(s2 == 0, BVV(1, 1), BVV(0, 1)))) != 1
-
-    trueside_sat, trueside_replacement = b.constraint_to_si(ast_true)
-    assert trueside_sat
-    assert len(trueside_replacement) == 1
-    assert trueside_replacement[0][0] is s2
-    # True side: claripy.SI<32>0[0, 0]
-    assert claripy.backends.vsa.identical(
-        trueside_replacement[0][1], SI(bits=32, stride=0, lower_bound=0, upper_bound=0)
-    )
-
-    falseside_sat, falseside_replacement = b.constraint_to_si(ast_false)
-    assert falseside_sat
-    assert len(falseside_replacement) == 1
-    assert falseside_replacement[0][0] is s2
-    # False side; claripy.SI<32>1[1, 2]
-    assert claripy.backends.vsa.identical(
-        falseside_replacement[0][1], SI(bits=32, stride=1, lower_bound=1, upper_bound=2)
-    )
-
-    #
-    # Extract(0, 0, ZeroExt(32, If(SI == 0, BVV(1, 32), BVV(0, 32)))) == 1
-    #
-
-    s3 = claripy.SI(bits=32, stride=1, lower_bound=0, upper_bound=2)
-    ast_true = claripy.Extract(0, 0, claripy.ZeroExt(32, claripy.If(s3 == 0, BVV(1, 32), BVV(0, 32)))) == 1
-    ast_false = claripy.Extract(0, 0, claripy.ZeroExt(32, claripy.If(s3 == 0, BVV(1, 32), BVV(0, 32)))) != 1
-
-    trueside_sat, trueside_replacement = b.constraint_to_si(ast_true)
-    assert trueside_sat
-    assert len(trueside_replacement) == 1
-    assert trueside_replacement[0][0] is s3
-    # True side: claripy.SI<32>0[0, 0]
-    assert claripy.backends.vsa.identical(
-        trueside_replacement[0][1], SI(bits=32, stride=0, lower_bound=0, upper_bound=0)
-    )
-
-    falseside_sat, falseside_replacement = b.constraint_to_si(ast_false)
-    assert falseside_sat
-    assert len(falseside_replacement) == 1
-    assert falseside_replacement[0][0] is s3
-    # False side; claripy.SI<32>1[1, 2]
-    assert claripy.backends.vsa.identical(
-        falseside_replacement[0][1], SI(bits=32, stride=1, lower_bound=1, upper_bound=2)
-    )
-
-    #
-    # Extract(0, 0, ZeroExt(32, If(Extract(32, 0, (SI & claripy.SI)) < 0, BVV(1, 1), BVV(0, 1))))
-    #
-
-    s4 = claripy.SI(bits=64, stride=1, lower_bound=0, upper_bound=0xFFFFFFFFFFFFFFFF)
-    ast_true = (
-        claripy.Extract(
-            0,
-            0,
-            claripy.ZeroExt(
-                32,
-                claripy.If(claripy.Extract(31, 0, (s4 & s4)).SLT(0), BVV(1, 32), BVV(0, 32)),
-            ),
->>>>>>> 4a7da3d2
         )
         #
         # If(SI == 0, 1, 0) <= 1
