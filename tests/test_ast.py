<<<<<<< HEAD
# pylint: disable=missing-class-docstring,no-self-use
import unittest
=======
from __future__ import annotations

import claripy


def test_lite_repr():
    one = claripy.BVV(1, 8)
    two = claripy.BVV(2, 8)
    a = claripy.BVS("a", 8, explicit_name=True)
    b = claripy.BVS("b", 8, explicit_name=True)

    assert (a + one * b + two).shallow_repr() == "<BV8 a + 1 * b + 2>"
    assert ((a + one) * (b + two)).shallow_repr() == "<BV8 (a + 1) * (b + 2)>"
    assert (a * one + b * two).shallow_repr() == "<BV8 a * 1 + b * 2>"
    assert (
        (one + a) * (two + b) + (two + a) * (one + b)
    ).shallow_repr() == "<BV8 (1 + a) * (2 + b) + (2 + a) * (1 + b)>"
>>>>>>> 4a7da3d2

import claripy


class TestAST(unittest.TestCase):
    def test_lite_repr(self):
        one = claripy.BVV(1, 8)
        two = claripy.BVV(2, 8)
        a = claripy.BVS("a", 8, explicit_name=True)
        b = claripy.BVS("b", 8, explicit_name=True)

        assert (a + one * b + two).shallow_repr() == "<BV8 a + 1 * b + 2>"
        assert ((a + one) * (b + two)).shallow_repr() == "<BV8 (a + 1) * (b + 2)>"
        assert (a * one + b * two).shallow_repr() == "<BV8 a * 1 + b * 2>"
        assert (
            (one + a) * (two + b) + (two + a) * (one + b)
        ).shallow_repr() == "<BV8 (1 + a) * (2 + b) + (2 + a) * (1 + b)>"

    def test_associativity(self):
        x = claripy.BVS("x", 8, explicit_name=True)
        y = claripy.BVS("y", 8, explicit_name=True)
        z = claripy.BVS("z", 8, explicit_name=True)
        w = claripy.BVS("w", 8, explicit_name=True)

        assert (x - (y - (z - w))).shallow_repr() == "<BV8 x - (y - (z - w))>"
        assert (x - y - z - w).shallow_repr() == "<BV8 x - y - z - w>"
        assert (x * (y * (z * w))).shallow_repr() == (x * y * z * w).shallow_repr()
        assert (x * y * z * w).shallow_repr() == "<BV8 x * y * z * w>"
        assert (x + y - z - w).shallow_repr() == "<BV8 x + y - z - w>"
        assert (x + (y - (z - w))).shallow_repr() == "<BV8 x + (y - (z - w))>"
        assert (x * y // z % w).shallow_repr() == "<BV8 x * y / z % w>"
        assert (x * (y // (z % w))).shallow_repr() == "<BV8 x * (y / (z % w))>"


if __name__ == "__main__":
    unittest.main()<|MERGE_RESOLUTION|>--- conflicted
+++ resolved
@@ -1,25 +1,7 @@
-<<<<<<< HEAD
 # pylint: disable=missing-class-docstring,no-self-use
-import unittest
-=======
 from __future__ import annotations
 
-import claripy
-
-
-def test_lite_repr():
-    one = claripy.BVV(1, 8)
-    two = claripy.BVV(2, 8)
-    a = claripy.BVS("a", 8, explicit_name=True)
-    b = claripy.BVS("b", 8, explicit_name=True)
-
-    assert (a + one * b + two).shallow_repr() == "<BV8 a + 1 * b + 2>"
-    assert ((a + one) * (b + two)).shallow_repr() == "<BV8 (a + 1) * (b + 2)>"
-    assert (a * one + b * two).shallow_repr() == "<BV8 a * 1 + b * 2>"
-    assert (
-        (one + a) * (two + b) + (two + a) * (one + b)
-    ).shallow_repr() == "<BV8 (1 + a) * (2 + b) + (2 + a) * (1 + b)>"
->>>>>>> 4a7da3d2
+import unittest
 
 import claripy
 
