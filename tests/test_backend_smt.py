import unittest
import claripy

from claripy import frontend_mixins, frontends, backend_manager, backends
from claripy.backends.backend_smtlib import BackendSMTLibBase
from claripy.frontends.constrained_frontend import ConstrainedFrontend

KEEP_TEST_PERFORMANT = True

class TestSMTLibBackend(unittest.TestCase):
    def get_solver(self):
        backend_manager.backends._register_backend(BackendSMTLibBase(), 'smt', False, False)

        class SolverSMT(
            frontend_mixins.ConstraintFixerMixin,
            frontend_mixins.ConcreteHandlerMixin,
            frontend_mixins.ConstraintFilterMixin,
            frontend_mixins.ConstraintDeduplicatorMixin,
            frontend_mixins.EagerResolutionMixin,
            frontend_mixins.SMTLibScriptDumperMixin,
            ConstrainedFrontend
        ):
            def __init__(self, *args, **kwargs):
                self._solver_backend = backend_manager.backends.smt
                super(SolverSMT, self).__init__(*args, **kwargs)

        return SolverSMT()

    def test_concat(self):
        correct_script = '''(set-logic ALL)
(declare-fun symb_concat () String)
(assert (let ((.def_0 (str.++  "conc" symb_concat))) (let ((.def_1 (= .def_0 "concrete"))) .def_1)))
(check-sat)
'''
        str_concrete = claripy.StringV("conc")
        str_symbol = claripy.StringS("symb_concat", 4, explicit_name=True)
        solver = self.get_solver()
        res = str_concrete + str_symbol
        solver.add(res == claripy.StringV("concrete"))
        script = solver.get_smtlib_script_satisfiability()
        # with open("dump_concat.smt2", "w") as dump_f:
            # dump_f.write(script)
        self.assertEqual(correct_script, script)

    def test_concat_simplification(self):
        correct_script = '''(set-logic ALL)


(check-sat)
'''
        solver = self.get_solver()
        str_concrete = claripy.StringV("conc")
        res = str_concrete + str_concrete + str_concrete
        res2 = claripy.StrConcat(str_concrete, str_concrete) + str_concrete
        solver.add(res == res2)
        script = solver.get_smtlib_script_satisfiability()
        self.assertEqual(correct_script, script)

    def test_substr(self):
        correct_script = '''(set-logic ALL)
(declare-fun symb_subst () String)
(assert (let ((.def_0 (= ( str.substr symb_subst 1 2) "on"))) .def_0))
(check-sat)
'''
        str_symbol = claripy.StringS("symb_subst", 4, explicit_name=True)
        solver = self.get_solver()
        res = claripy.StrSubstr(1, 2, str_symbol) == claripy.StringV('on')
        solver.add(res)
        script = solver.get_smtlib_script_satisfiability()
        # with open("dump_substr.smt2", "w") as dump_f:
            # dump_f.write(script)
        self.assertEqual(correct_script, script)

    def test_substr_BV_concrete_index(self):
        correct_script = '''(set-logic ALL)
(declare-fun symb_subst () String)
(assert (let ((.def_0 (= ( str.substr symb_subst 1 2) "on"))) .def_0))
(check-sat)
'''
        str_symbol = claripy.StringS("symb_subst", 4, explicit_name=True)
        solver = self.get_solver()
        bv1 = claripy.BVV(1, 32)
        bv2 = claripy.BVV(2, 32)
        res = claripy.StrSubstr(bv1, bv2, str_symbol) == claripy.StringV('on')
        solver.add(res)
        script = solver.get_smtlib_script_satisfiability()
        # with open("dump_substr_bv_concrete.smt2", "w") as dump_f:
            # dump_f.write(script)
        self.assertEqual(correct_script, script)

    def test_substr_BV_symbolic_index(self):
        correct_script = '''(set-logic ALL)
(declare-fun symb_subst () String)
(declare-fun symb_subst_count () Int)
(declare-fun symb_subst_start_idx () Int)
(assert (let ((.def_0 (= ( str.substr symb_subst symb_subst_start_idx symb_subst_count) "on"))) .def_0))
(check-sat)
'''
        str_symbol = claripy.StringS("symb_subst", 4, explicit_name=True)
        solver = self.get_solver()
        bv1 = claripy.BVS("symb_subst_start_idx", 32, explicit_name=True)
        bv2 = claripy.BVS("symb_subst_count", 32, explicit_name=True)
        res = claripy.StrSubstr(bv1, bv2, str_symbol) == claripy.StringV('on')
        solver.add(res)
        script = solver.get_smtlib_script_satisfiability()
        # with open("dump_substr_bv_symbolic.smt2", "w") as dump_f:
        #     dump_f.write(script)
        self.assertEqual(correct_script, script)

    def test_substr_BV_mixed_index(self):
        correct_script = '''(set-logic ALL)
(declare-fun symb_subst () String)
(declare-fun symb_subst_start_idx () Int)
(assert (let ((.def_0 (= ( str.substr symb_subst symb_subst_start_idx 2) "on"))) .def_0))
(check-sat)
'''
        str_symbol = claripy.StringS("symb_subst", 4, explicit_name=True)
        solver = self.get_solver()
        bv1 = claripy.BVS("symb_subst_start_idx", 32, explicit_name=True)
        bv2 = claripy.BVV(2, 32)
        res = claripy.StrSubstr(bv1, bv2, str_symbol) == claripy.StringV('on')
        solver.add(res)
        script = solver.get_smtlib_script_satisfiability()
        # with open("dump_substr_bv_symbolic.smt2", "w") as dump_f:
        #     dump_f.write(script)
        self.assertEqual(correct_script, script)

    def test_substr_simplification(self):
        correct_script = '''(set-logic ALL)


(check-sat)
'''
        str_concrete = claripy.StringV("concrete")
        solver = self.get_solver()
        solver.add(claripy.StrSubstr(1, 2, str_concrete) == claripy.StringV('on'))
        script = solver.get_smtlib_script_satisfiability()
        self.assertEqual(correct_script, script)

    def test_replace(self):
        correct_script = '''(set-logic ALL)
(declare-fun symb_repl () String)
(assert (let ((.def_0 (= ( str.replace symb_repl "a" "b" ) "cbne"))) .def_0))
(check-sat)
'''
        str_to_replace_symb = claripy.StringS("symb_repl", 4, explicit_name=True)
        sub_str_to_repl = claripy.StringV("a")
        replacement = claripy.StringV("b")
        solver = self.get_solver()
        repl_stringa = claripy.StrReplace(str_to_replace_symb, sub_str_to_repl, replacement)
        solver.add(repl_stringa == claripy.StringV("cbne"))
        script = solver.get_smtlib_script_satisfiability()
        # with open("dump_replace.smt2", "w") as dump_f:
            # dump_f.write(script)
        self.assertEqual(correct_script, script)

    def test_replace_simplification(self):
        correct_script = '''(set-logic ALL)


(check-sat)
'''
        str_to_replace = claripy.StringV("cane")
        sub_str_to_repl = claripy.StringV("a")
        replacement = claripy.StringV("b")
        repl_stringa = claripy.StrReplace(str_to_replace, sub_str_to_repl, replacement)
        solver = self.get_solver()
        solver.add(repl_stringa == claripy.StringV("cbne"))
        solver = self.get_solver()
        script = solver.get_smtlib_script_satisfiability()
        self.assertEqual(correct_script, script)

    def test_ne(self):
        correct_script = '''(set-logic ALL)
(declare-fun symb_ne () String)
(assert (let ((.def_0 (= symb_ne "concrete"))) (let ((.def_1 (not .def_0))) .def_1)))
(check-sat)
'''
        str_symb = claripy.StringS("symb_ne", 12, explicit_name=True)
        solver = self.get_solver()
        solver.add(str_symb != claripy.StringV("concrete"))
        script = solver.get_smtlib_script_satisfiability()
        # with open("dump_ne.smt2", "w") as dump_f:
        #     dump_f.write(script)
        self.assertEqual(correct_script, script)

    def test_length(self):
        correct_script = '''(set-logic ALL)
(declare-fun symb_length () String)
(assert (let ((.def_0 (= (str.len symb_length) 14))) .def_0))
(check-sat)
'''
        str_symb = claripy.StringS("symb_length", 12, explicit_name=True)
        solver = self.get_solver()
        # TODO: How do we want to dela with the size of a symbolic string?
        solver.add(claripy.StrLen(str_symb, 32) == 14)
        script = solver.get_smtlib_script_satisfiability()
        # with open("dump_length.smt2", "w") as dump_f:
        #     dump_f.write(script)
        self.assertEqual(correct_script, script)

    def test_length_simplification(self):
        correct_script = '''(set-logic ALL)


(check-sat)
'''
        str_concrete = claripy.StringV("concrete")
        solver = self.get_solver()
        solver.add(claripy.StrLen(str_concrete, 32) == 8)
        script = solver.get_smtlib_script_satisfiability()
        self.assertEqual(correct_script, script)


    def test_or(self):
        correct_script = '''(set-logic ALL)
(declare-fun Symb_or () String)
(assert (let ((.def_0 (= Symb_or "ciao"))) (let ((.def_1 (= Symb_or "abc"))) (let ((.def_2 (or .def_1 .def_0))) .def_2))))
(check-sat)
'''
        str_symb = claripy.StringS("Symb_or", 4, explicit_name=True)
        solver = self.get_solver()
        res = claripy.Or((str_symb == claripy.StringV("abc")),
                         (str_symb == claripy.StringV("ciao")))
        solver.add(res)
        script = solver.get_smtlib_script_satisfiability()
        # with open("dump_or.smt2", "w") as dump_f:
        #     dump_f.write(script)
        self.assertEqual(correct_script, script)

    def test_lt_etc(self):
        correct_script = '''(set-logic ALL)
(declare-fun Symb_lt_test () String)
(assert (let ((.def_0 (<= (str.len Symb_lt_test) 4))) .def_0))
(assert (let ((.def_0 (< (str.len Symb_lt_test) 4))) .def_0))
(assert (let ((.def_0 (<= 4 (str.len Symb_lt_test)))) .def_0))
(assert (let ((.def_0 (< 4 (str.len Symb_lt_test)))) .def_0))
(check-sat)
'''
        str_symb = claripy.StringS("Symb_lt_test", 4, explicit_name=True)
        solver = self.get_solver()
        c1 = claripy.StrLen(str_symb, 32) <= 4
        c2 = claripy.StrLen(str_symb, 32) < 4
        c3 = claripy.StrLen(str_symb, 32) >= 4
        c4 = claripy.StrLen(str_symb, 32) > 4
        solver.add(c1)
        solver.add(c2)
        solver.add(c3)
        solver.add(c4)
        script = solver.get_smtlib_script_satisfiability()
        # with open("dump_lt_etc.smt2", "w") as dump_f:
        #     dump_f.write(script)
        self.assertEqual(correct_script, script)


    def test_contains(self):
        correct_script = '''(set-logic ALL)
(declare-fun symb_contains () String)
(assert ( str.contains symb_contains "an"))
(check-sat)
'''
        str_symb = claripy.StringS("symb_contains", 4, explicit_name=True)
        res = claripy.StrContains(str_symb, claripy.StringV("an"))
        solver = self.get_solver()
        solver.add(res)
        script = solver.get_smtlib_script_satisfiability()
        # with open("dump_contains.smt2", "w") as dump_f:
        #     dump_f.write(script)
        self.assertEqual(correct_script, script)

    def test_contains_simplification(self):
        correct_script = '''(set-logic ALL)


(check-sat)
'''
        str_concrete = claripy.StringV("concrete")
        solver = self.get_solver()
        res = claripy.StrContains(str_concrete, claripy.StringV("nc"))
        solver.add(res)
        script = solver.get_smtlib_script_satisfiability()
        self.assertEqual(correct_script, script)


    def test_prefix(self):
        correct_script = '''(set-logic ALL)
(declare-fun symb_prefix () String)
(assert ( str.prefixof "an" symb_prefix ))
(check-sat)
'''
        str_symb = claripy.StringS("symb_prefix", 4, explicit_name=True)
        res = claripy.StrPrefixOf(claripy.StringV("an"), str_symb)
        solver = self.get_solver()
        solver.add(res)
        script = solver.get_smtlib_script_satisfiability()
        # with open("dump_prefix.smt2", "w") as dump_f:
        #     dump_f.write(script)
        self.assertEqual(correct_script, script)

    def test_suffix(self):
        correct_script = '''(set-logic ALL)
(declare-fun symb_suffix () String)
(assert ( str.suffixof "an" symb_suffix ))
(check-sat)
'''
        str_symb = claripy.StringS("symb_suffix", 4, explicit_name=True)
        res = claripy.StrSuffixOf(claripy.StringV("an"), str_symb)
        solver = self.get_solver()
        solver.add(res)
        script = solver.get_smtlib_script_satisfiability()
        # with open("dump_suffix.smt2", "w") as dump_f:
        #     dump_f.write(script)
        self.assertEqual(correct_script, script)

    def test_prefix_simplification(self):
        correct_script = '''(set-logic ALL)


(check-sat)
'''
        str_concrete = claripy.StringV("concrete")
        solver = self.get_solver()
        res = claripy.StrPrefixOf(claripy.StringV("conc"), str_concrete)
        solver.add(res)
        script = solver.get_smtlib_script_satisfiability()
        self.assertEqual(correct_script, script)

    def test_suffix_simplification(self):
        correct_script = '''(set-logic ALL)


(check-sat)
'''
        str_concrete = claripy.StringV("concrete")
        solver = self.get_solver()
        res = claripy.StrSuffixOf(claripy.StringV("rete"), str_concrete)
        solver.add(res)
        script = solver.get_smtlib_script_satisfiability()
        self.assertEqual(correct_script, script)

    def test_index_of(self):
        correct_script = '''(set-logic ALL)
(declare-fun symb_suffix () String)
(assert ( str.indexof symb_suffix "an" 0 ))
(check-sat)
'''
        str_symb = claripy.StringS("symb_suffix", 4, explicit_name=True)
        res = claripy.StrIndexOf(str_symb, claripy.StringV("an"), 0, 32)
        solver = self.get_solver()
        solver.add(res)
        script = solver.get_smtlib_script_satisfiability()
        # with open("dump_suffix.smt2", "w") as dump_f:
        #     dump_f.write(script)
        self.assertEqual(correct_script, script)

    def test_index_of_simplification(self):
        correct_script = '''(set-logic ALL)


(check-sat)
'''
        str_concrete = claripy.StringV("concrete")
        solver = self.get_solver()
        res = claripy.StrIndexOf(str_concrete, claripy.StringV("rete"), 0, 32)
        solver.add(res == 4)
        script = solver.get_smtlib_script_satisfiability()
        self.assertEqual(correct_script, script)

    def test_index_of_symbolic_start_idx(self):
        correct_script = '''(set-logic ALL)
(declare-fun symb_index_of () String)
(declare-fun symb_start_idx () Int)
(assert (let ((.def_0 (< 32 symb_start_idx))) .def_0))
(assert (let ((.def_0 (< symb_start_idx 35))) .def_0))
(assert (let ((.def_0 (= ( str.indexof symb_index_of "an" symb_start_idx ) 33))) .def_0))
(check-sat)
'''
        str_symb = claripy.StringS("symb_index_of", 4, explicit_name=True)
        start_idx = claripy.BVS("symb_start_idx", 32, explicit_name=True)

        solver = self.get_solver()

        solver.add(start_idx > 32)
        solver.add(start_idx < 35)
        res = claripy.StrIndexOf(str_symb, claripy.StringV("an"), start_idx, 32)

        solver.add(res == 33)
        script = solver.get_smtlib_script_satisfiability()
        # with open("dump_suffix.smt2", "w") as dump_f:
        #     dump_f.write(script)
        self.assertEqual(correct_script, script)
    
    def test_str_to_int(self):
        correct_script = '''(set-logic ALL)
(declare-fun symb_strtoint () String)
(assert (let ((.def_0 (= ( str.to.int symb_strtoint ) 12))) .def_0))
(check-sat)
'''
        str_symb = claripy.StringS("symb_strtoint", 4, explicit_name=True)
        res = claripy.StrToInt(str_symb, 32)
        solver = self.get_solver()
        solver.add(res == 12)
        script = solver.get_smtlib_script_satisfiability()
        # with open("dump_strtoint.smt2", "w") as dump_f:
        #     dump_f.write(script)
        self.assertEqual(correct_script, script)

    def test_str_to_int_simplification(self):
        correct_script = '''(set-logic ALL)


(check-sat)
'''
        str_concrete = claripy.StringV("12")
        solver = self.get_solver()
        res = claripy.StrToInt(str_concrete, 32)
        solver.add(res == 12)
        script = solver.get_smtlib_script_satisfiability()
        self.assertEqual(correct_script, script)

    def test_str_extract(self):
        # TODO: does strextract works bit or byte wise?
        correct_script = '''(set-logic ALL)
<<<<<<< HEAD
(declare-fun symb_str_extract () String)
(assert (let ((.def_0 (= ( str.substr symb_str_extract 7 1) "abc"))) .def_0))
(check-sat)
'''
        str_symb = claripy.StringS("symb_str_extract", 12, explicit_name=True)
        res = claripy.StrExtract(1, 1, claripy.StrExtract(2, 2, claripy.StrExtract(4, 8, str_symb)))
=======
(declare-fun symb_strtoint () String)
(assert (let ((.def_0 (= ( str.substr symb_strtoint 6 1) "abc"))) .def_0))
(check-sat)
'''
        str_symb = claripy.StringS("symb_strtoint", 32, explicit_name=True)
        res = claripy.StrExtract(0, 1, claripy.StrExtract(2, 2, claripy.StrExtract(4, 8, str_symb)))
>>>>>>> 3145fc49
        solver = self.get_solver()
        solver.add(res == claripy.StringV("abc"))
        script = solver.get_smtlib_script_satisfiability()
        # with open("dump_strextract.smt2", "w") as dump_f:
        #     dump_f.write(script)
        self.assertEqual(correct_script, script)

    def test_methods(self):
        str_symb = claripy.StringS("symb_strtoint", 4, explicit_name=True)
        res = str_symb.replace(claripy.StringV("a"), claripy.StringV("a"))
        res2 = claripy.StrReplace(str_symb, claripy.StringV("a"), claripy.StringV("a"))


if __name__ == "__main__":
    suite = unittest.TestLoader().loadTestsFromTestCase(TestSMTLibBackend)
    unittest.TextTestRunner(verbosity=2).run(suite)<|MERGE_RESOLUTION|>--- conflicted
+++ resolved
@@ -421,21 +421,12 @@
     def test_str_extract(self):
         # TODO: does strextract works bit or byte wise?
         correct_script = '''(set-logic ALL)
-<<<<<<< HEAD
 (declare-fun symb_str_extract () String)
-(assert (let ((.def_0 (= ( str.substr symb_str_extract 7 1) "abc"))) .def_0))
+(assert (let ((.def_0 (= ( str.substr symb_str_extract 6 1) "abc"))) .def_0))
 (check-sat)
 '''
         str_symb = claripy.StringS("symb_str_extract", 12, explicit_name=True)
-        res = claripy.StrExtract(1, 1, claripy.StrExtract(2, 2, claripy.StrExtract(4, 8, str_symb)))
-=======
-(declare-fun symb_strtoint () String)
-(assert (let ((.def_0 (= ( str.substr symb_strtoint 6 1) "abc"))) .def_0))
-(check-sat)
-'''
-        str_symb = claripy.StringS("symb_strtoint", 32, explicit_name=True)
         res = claripy.StrExtract(0, 1, claripy.StrExtract(2, 2, claripy.StrExtract(4, 8, str_symb)))
->>>>>>> 3145fc49
         solver = self.get_solver()
         solver.add(res == claripy.StringV("abc"))
         script = solver.get_smtlib_script_satisfiability()
