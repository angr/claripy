import unittest
import claripy

from claripy import frontend_mixins, frontends, backend_manager, backends
from claripy.backends.backend_smtlib import BackendSMTLibBase
from claripy.frontends.constrained_frontend import ConstrainedFrontend

KEEP_TEST_PERFORMANT = True

class TestSMTLibBackend(unittest.TestCase):
    def get_solver(self):
        backend_manager.backends._register_backend(BackendSMTLibBase(), 'smt', False, False)

        class SolverSMT(
            frontend_mixins.ConstraintFixerMixin,
            frontend_mixins.ConcreteHandlerMixin,
            frontend_mixins.ConstraintFilterMixin,
            frontend_mixins.ConstraintDeduplicatorMixin,
            frontend_mixins.EagerResolutionMixin,
            frontend_mixins.SMTLibScriptDumperMixin,
            ConstrainedFrontend
        ):
            def __init__(self, *args, **kwargs):
                self._solver_backend = backend_manager.backends.smt
                super(SolverSMT, self).__init__(*args, **kwargs)

        return SolverSMT()

    def test_concat(self):
        correct_script = '''(set-logic ALL)
(declare-fun symb_concat () String)
(assert (let ((.def_0 (str.++  "conc" symb_concat))) (let ((.def_1 (= .def_0 "concrete"))) .def_1)))
(check-sat)
'''
        str_concrete = claripy.StringV("conc")
        str_symbol = claripy.StringS("symb_concat", 4, explicit_name=True)
        solver = self.get_solver()
        res = str_concrete + str_symbol
        solver.add(res == claripy.StringV("concrete"))
        script = solver.get_smtlib_script_satisfiability()
        # with open("dump_concat.smt2", "w") as dump_f:
            # dump_f.write(script)
        self.assertEqual(correct_script, script)

    def test_concat_simplification(self):
        correct_script = '''(set-logic ALL)


(check-sat)
'''
        solver = self.get_solver()
        str_concrete = claripy.StringV("conc")
        res = str_concrete + str_concrete + str_concrete
        res2 = claripy.StrConcat(str_concrete, str_concrete) + str_concrete
        solver.add(res == res2)
        script = solver.get_smtlib_script_satisfiability()
        self.assertEqual(correct_script, script)

    def test_substr(self):
        correct_script = '''(set-logic ALL)
(declare-fun symb_subst () String)
(assert (let ((.def_0 (= ( str.substr symb_subst 1 2) "on"))) .def_0))
(check-sat)
'''
        str_symbol = claripy.StringS("symb_subst", 4, explicit_name=True)
        solver = self.get_solver()
        res = claripy.StrSubstr(1, 2, str_symbol) == claripy.StringV('on')
        solver.add(res)
        script = solver.get_smtlib_script_satisfiability()
        # with open("dump_substr.smt2", "w") as dump_f:
            # dump_f.write(script)
        self.assertEqual(correct_script, script)

    def test_substr_BV_concrete_index(self):
        correct_script = '''(set-logic ALL)
(declare-fun symb_subst () String)
(assert (let ((.def_0 (= ( str.substr symb_subst 1 2) "on"))) .def_0))
(check-sat)
'''
        str_symbol = claripy.StringS("symb_subst", 4, explicit_name=True)
        solver = self.get_solver()
        bv1 = claripy.BVV(1, 32)
        bv2 = claripy.BVV(2, 32)
        res = claripy.StrSubstr(bv1, bv2, str_symbol) == claripy.StringV('on')
        solver.add(res)
        script = solver.get_smtlib_script_satisfiability()
        # with open("dump_substr_bv_concrete.smt2", "w") as dump_f:
            # dump_f.write(script)
        self.assertEqual(correct_script, script)

    def test_substr_BV_symbolic_index(self):
        correct_script = '''(set-logic ALL)
(declare-fun symb_subst () String)
(declare-fun symb_subst_count () Int)
(declare-fun symb_subst_start_idx () Int)
(assert (let ((.def_0 (= ( str.substr symb_subst symb_subst_start_idx symb_subst_count) "on"))) .def_0))
(check-sat)
'''
        str_symbol = claripy.StringS("symb_subst", 4, explicit_name=True)
        solver = self.get_solver()
        bv1 = claripy.BVS("symb_subst_start_idx", 32, explicit_name=True)
        bv2 = claripy.BVS("symb_subst_count", 32, explicit_name=True)
        res = claripy.StrSubstr(bv1, bv2, str_symbol) == claripy.StringV('on')
        solver.add(res)
        script = solver.get_smtlib_script_satisfiability()
        # with open("dump_substr_bv_symbolic.smt2", "w") as dump_f:
        #     dump_f.write(script)
        self.assertEqual(correct_script, script)

    def test_substr_BV_mixed_index(self):
        correct_script = '''(set-logic ALL)
(declare-fun symb_subst () String)
(declare-fun symb_subst_start_idx () Int)
(assert (let ((.def_0 (= ( str.substr symb_subst symb_subst_start_idx 2) "on"))) .def_0))
(check-sat)
'''
        str_symbol = claripy.StringS("symb_subst", 4, explicit_name=True)
        solver = self.get_solver()
        bv1 = claripy.BVS("symb_subst_start_idx", 32, explicit_name=True)
        bv2 = claripy.BVV(2, 32)
        res = claripy.StrSubstr(bv1, bv2, str_symbol) == claripy.StringV('on')
        solver.add(res)
        script = solver.get_smtlib_script_satisfiability()
        # with open("dump_substr_bv_symbolic.smt2", "w") as dump_f:
        #     dump_f.write(script)
        self.assertEqual(correct_script, script)

    def test_substr_simplification(self):
        correct_script = '''(set-logic ALL)


(check-sat)
'''
        str_concrete = claripy.StringV("concrete")
        solver = self.get_solver()
        solver.add(claripy.StrSubstr(1, 2, str_concrete) == claripy.StringV('on'))
        script = solver.get_smtlib_script_satisfiability()
        self.assertEqual(correct_script, script)

    def test_replace(self):
        correct_script = '''(set-logic ALL)
(declare-fun symb_repl () String)
(assert (let ((.def_0 (= ( str.replace symb_repl "a" "b" ) "cbne"))) .def_0))
(check-sat)
'''
        str_to_replace_symb = claripy.StringS("symb_repl", 4, explicit_name=True)
        sub_str_to_repl = claripy.StringV("a")
        replacement = claripy.StringV("b")
        solver = self.get_solver()
        repl_stringa = claripy.StrReplace(str_to_replace_symb, sub_str_to_repl, replacement)
        solver.add(repl_stringa == claripy.StringV("cbne"))
        script = solver.get_smtlib_script_satisfiability()
        # with open("dump_replace.smt2", "w") as dump_f:
            # dump_f.write(script)
        self.assertEqual(correct_script, script)

    def test_replace_simplification(self):
        correct_script = '''(set-logic ALL)


(check-sat)
'''
        str_to_replace = claripy.StringV("cane")
        sub_str_to_repl = claripy.StringV("a")
        replacement = claripy.StringV("b")
        repl_stringa = claripy.StrReplace(str_to_replace, sub_str_to_repl, replacement)
        solver = self.get_solver()
        solver.add(repl_stringa == claripy.StringV("cbne"))
        solver = self.get_solver()
        script = solver.get_smtlib_script_satisfiability()
        self.assertEqual(correct_script, script)

    def test_ne(self):
        correct_script = '''(set-logic ALL)
(declare-fun symb_ne () String)
(assert (let ((.def_0 (= symb_ne "concrete"))) (let ((.def_1 (not .def_0))) .def_1)))
(check-sat)
'''
        str_symb = claripy.StringS("symb_ne", 12, explicit_name=True)
        solver = self.get_solver()
        solver.add(str_symb != claripy.StringV("concrete"))
        script = solver.get_smtlib_script_satisfiability()
        # with open("dump_ne.smt2", "w") as dump_f:
        #     dump_f.write(script)
        self.assertEqual(correct_script, script)

    def test_length(self):
        correct_script = '''(set-logic ALL)
(declare-fun symb_length () String)
(assert (let ((.def_0 (= (str.len symb_length) 14))) .def_0))
(check-sat)
'''
        str_symb = claripy.StringS("symb_length", 12, explicit_name=True)
        solver = self.get_solver()
        # TODO: How do we want to dela with the size of a symbolic string?
        solver.add(claripy.StrLen(str_symb, 32) == 14)
        script = solver.get_smtlib_script_satisfiability()
        # with open("dump_length.smt2", "w") as dump_f:
        #     dump_f.write(script)
        self.assertEqual(correct_script, script)

    def test_length_simplification(self):
        correct_script = '''(set-logic ALL)


(check-sat)
'''
        str_concrete = claripy.StringV("concrete")
        solver = self.get_solver()
        solver.add(claripy.StrLen(str_concrete, 32) == 8)
        script = solver.get_smtlib_script_satisfiability()
        self.assertEqual(correct_script, script)


    def test_or(self):
        correct_script = '''(set-logic ALL)
(declare-fun Symb_or () String)
(assert (let ((.def_0 (= Symb_or "ciao"))) (let ((.def_1 (= Symb_or "abc"))) (let ((.def_2 (or .def_1 .def_0))) .def_2))))
(check-sat)
'''
        str_symb = claripy.StringS("Symb_or", 4, explicit_name=True)
        solver = self.get_solver()
        res = claripy.Or((str_symb == claripy.StringV("abc")),
                         (str_symb == claripy.StringV("ciao")))
        solver.add(res)
        script = solver.get_smtlib_script_satisfiability()
        # with open("dump_or.smt2", "w") as dump_f:
        #     dump_f.write(script)
        self.assertEqual(correct_script, script)

    def test_lt_etc(self):
        correct_script = '''(set-logic ALL)
(declare-fun Symb_lt_test () String)
(assert (let ((.def_0 (<= (str.len Symb_lt_test) 4))) .def_0))
(assert (let ((.def_0 (< (str.len Symb_lt_test) 4))) .def_0))
(assert (let ((.def_0 (<= 4 (str.len Symb_lt_test)))) .def_0))
(assert (let ((.def_0 (< 4 (str.len Symb_lt_test)))) .def_0))
(check-sat)
'''
        str_symb = claripy.StringS("Symb_lt_test", 4, explicit_name=True)
        solver = self.get_solver()
        c1 = claripy.StrLen(str_symb, 32) <= 4
        c2 = claripy.StrLen(str_symb, 32) < 4
        c3 = claripy.StrLen(str_symb, 32) >= 4
        c4 = claripy.StrLen(str_symb, 32) > 4
        solver.add(c1)
        solver.add(c2)
        solver.add(c3)
        solver.add(c4)
        script = solver.get_smtlib_script_satisfiability()
        # with open("dump_lt_etc.smt2", "w") as dump_f:
        #     dump_f.write(script)
        self.assertEqual(correct_script, script)


    def test_contains(self):
        correct_script = '''(set-logic ALL)
(declare-fun symb_contains () String)
(assert ( str.contains symb_contains "an"))
(check-sat)
'''
        str_symb = claripy.StringS("symb_contains", 4, explicit_name=True)
        res = claripy.StrContains(str_symb, claripy.StringV("an"))
        solver = self.get_solver()
        solver.add(res)
        script = solver.get_smtlib_script_satisfiability()
        # with open("dump_contains.smt2", "w") as dump_f:
        #     dump_f.write(script)
        self.assertEqual(correct_script, script)

    def test_contains_simplification(self):
        correct_script = '''(set-logic ALL)


(check-sat)
'''
        str_concrete = claripy.StringV("concrete")
        solver = self.get_solver()
        res = claripy.StrContains(str_concrete, claripy.StringV("nc"))
        solver.add(res)
        script = solver.get_smtlib_script_satisfiability()
        self.assertEqual(correct_script, script)


    def test_prefix(self):
        correct_script = '''(set-logic ALL)
(declare-fun symb_prefix () String)
(assert ( str.prefixof "an" symb_prefix ))
(check-sat)
'''
        str_symb = claripy.StringS("symb_prefix", 4, explicit_name=True)
        res = claripy.StrPrefixOf(claripy.StringV("an"), str_symb)
        solver = self.get_solver()
        solver.add(res)
        script = solver.get_smtlib_script_satisfiability()
        # with open("dump_prefix.smt2", "w") as dump_f:
        #     dump_f.write(script)
        self.assertEqual(correct_script, script)

    def test_suffix(self):
        correct_script = '''(set-logic ALL)
(declare-fun symb_suffix () String)
(assert ( str.suffixof "an" symb_suffix ))
(check-sat)
'''
        str_symb = claripy.StringS("symb_suffix", 4, explicit_name=True)
        res = claripy.StrSuffixOf(claripy.StringV("an"), str_symb)
        solver = self.get_solver()
        solver.add(res)
        script = solver.get_smtlib_script_satisfiability()
        # with open("dump_suffix.smt2", "w") as dump_f:
        #     dump_f.write(script)
        self.assertEqual(correct_script, script)

    def test_prefix_simplification(self):
        correct_script = '''(set-logic ALL)


(check-sat)
'''
        str_concrete = claripy.StringV("concrete")
        solver = self.get_solver()
        res = claripy.StrPrefixOf(claripy.StringV("conc"), str_concrete)
        solver.add(res)
        script = solver.get_smtlib_script_satisfiability()
        self.assertEqual(correct_script, script)

    def test_suffix_simplification(self):
        correct_script = '''(set-logic ALL)


(check-sat)
'''
        str_concrete = claripy.StringV("concrete")
        solver = self.get_solver()
        res = claripy.StrSuffixOf(claripy.StringV("rete"), str_concrete)
        solver.add(res)
        script = solver.get_smtlib_script_satisfiability()
        self.assertEqual(correct_script, script)

    def test_index_of(self):
        correct_script = '''(set-logic ALL)
(declare-fun symb_suffix () String)
(assert ( str.indexof symb_suffix "an" 0 ))
(check-sat)
'''
        str_symb = claripy.StringS("symb_suffix", 4, explicit_name=True)
        res = claripy.StrIndexOf(str_symb, claripy.StringV("an"), 0, 32)
        solver = self.get_solver()
        solver.add(res)
        script = solver.get_smtlib_script_satisfiability()
        # with open("dump_suffix.smt2", "w") as dump_f:
        #     dump_f.write(script)
        self.assertEqual(correct_script, script)

    def test_index_of_simplification(self):
        correct_script = '''(set-logic ALL)


(check-sat)
'''
        str_concrete = claripy.StringV("concrete")
        solver = self.get_solver()
        res = claripy.StrIndexOf(str_concrete, claripy.StringV("rete"), 0, 32)
        solver.add(res == 4)
        script = solver.get_smtlib_script_satisfiability()
        self.assertEqual(correct_script, script)

    def test_index_of_symbolic_start_idx(self):
        correct_script = '''(set-logic ALL)
(declare-fun symb_index_of () String)
(declare-fun symb_start_idx () Int)
(assert (let ((.def_0 (< 32 symb_start_idx))) .def_0))
(assert (let ((.def_0 (< symb_start_idx 35))) .def_0))
(assert (let ((.def_0 (= ( str.indexof symb_index_of "an" symb_start_idx ) 33))) .def_0))
(check-sat)
'''
        str_symb = claripy.StringS("symb_index_of", 4, explicit_name=True)
        start_idx = claripy.BVS("symb_start_idx", 32, explicit_name=True)

        solver = self.get_solver()

        solver.add(start_idx > 32)
        solver.add(start_idx < 35)
        res = claripy.StrIndexOf(str_symb, claripy.StringV("an"), start_idx, 32)

        solver.add(res == 33)
        script = solver.get_smtlib_script_satisfiability()
        # with open("dump_suffix.smt2", "w") as dump_f:
        #     dump_f.write(script)
        self.assertEqual(correct_script, script)
    
    def test_str_to_int(self):
        correct_script = '''(set-logic ALL)
(declare-fun symb_strtoint () String)
(assert (let ((.def_0 (= ( str.to.int symb_strtoint ) 12))) .def_0))
(check-sat)
'''
        str_symb = claripy.StringS("symb_strtoint", 4, explicit_name=True)
        res = claripy.StrToInt(str_symb, 32)
        solver = self.get_solver()
        solver.add(res == 12)
        script = solver.get_smtlib_script_satisfiability()
        # with open("dump_strtoint.smt2", "w") as dump_f:
        #     dump_f.write(script)
        self.assertEqual(correct_script, script)

    def test_str_to_int_simplification(self):
        correct_script = '''(set-logic ALL)


(check-sat)
'''
        str_concrete = claripy.StringV("12")
        solver = self.get_solver()
        res = claripy.StrToInt(str_concrete, 32)
        solver.add(res == 12)
        script = solver.get_smtlib_script_satisfiability()
        self.assertEqual(correct_script, script)

    def test_str_extract(self):
        correct_script = '''(set-logic ALL)
(declare-fun symb_str_extract () String)
(assert (let ((.def_0 (= ( str.substr symb_str_extract 5 1) "abc"))) .def_0))
(check-sat)
'''
        str_symb = claripy.StringS("symb_str_extract", 12, explicit_name=True)
        res = claripy.StrExtract(0, 1, claripy.StrExtract(1, 2, claripy.StrExtract(4, 8, str_symb)))
        solver = self.get_solver()
        solver.add(res == claripy.StringV("abc"))
        script = solver.get_smtlib_script_satisfiability()
        # with open("dump_strextract.smt2", "w") as dump_f:
        #     dump_f.write(script)
        self.assertEqual(correct_script, script)

<<<<<<< HEAD
    # def test_methods(self):
    #     str_symb = claripy.StringS("symb_strtoint", 4, explicit_name=True)
    #     # res = str_symb.replace(claripy.StringV("a"), claripy.StringV("a"))
    #     # res2 = claripy.StrReplace(str_symb, claripy.StringV("a"), claripy.StringV("a"))
    #     res = len(str_symb, 32)
    #     import ipdb; ipdb.set_trace()

=======
    def test_methods(self):
        correct_script = """(set-logic ALL)

(assert false)
(check-sat)
"""
        str_symb = claripy.StringS("symb_method_test", 4, explicit_name=True)
        res = str_symb.replace(claripy.StringV("a"), claripy.StringV("a"))
        res2 = claripy.StrReplace(str_symb, claripy.StringV("a"), claripy.StringV("a"))
        solver = self.get_solver()
        solver.add(res != res)
        script = solver.get_smtlib_script_satisfiability()
        self.assertEqual(correct_script, script)
>>>>>>> c3b8bcc3

if __name__ == "__main__":
    suite = unittest.TestLoader().loadTestsFromTestCase(TestSMTLibBackend)
    unittest.TextTestRunner(verbosity=2).run(suite)<|MERGE_RESOLUTION|>--- conflicted
+++ resolved
@@ -433,7 +433,6 @@
         #     dump_f.write(script)
         self.assertEqual(correct_script, script)
 
-<<<<<<< HEAD
     # def test_methods(self):
     #     str_symb = claripy.StringS("symb_strtoint", 4, explicit_name=True)
     #     # res = str_symb.replace(claripy.StringV("a"), claripy.StringV("a"))
@@ -441,21 +440,6 @@
     #     res = len(str_symb, 32)
     #     import ipdb; ipdb.set_trace()
 
-=======
-    def test_methods(self):
-        correct_script = """(set-logic ALL)
-
-(assert false)
-(check-sat)
-"""
-        str_symb = claripy.StringS("symb_method_test", 4, explicit_name=True)
-        res = str_symb.replace(claripy.StringV("a"), claripy.StringV("a"))
-        res2 = claripy.StrReplace(str_symb, claripy.StringV("a"), claripy.StringV("a"))
-        solver = self.get_solver()
-        solver.add(res != res)
-        script = solver.get_smtlib_script_satisfiability()
-        self.assertEqual(correct_script, script)
->>>>>>> c3b8bcc3
 
 if __name__ == "__main__":
     suite = unittest.TestLoader().loadTestsFromTestCase(TestSMTLibBackend)
