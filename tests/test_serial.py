<<<<<<< HEAD
# pylint: disable=missing-class-docstring,no-self-use
import gc
=======
from __future__ import annotations

import logging
>>>>>>> 4a7da3d2
import pickle
import unittest

import claripy


class TestPickle(unittest.TestCase):
    def test_pickle_ast(self):
        bz = claripy.backends.z3

        a = claripy.BVV(1, 32)
        b = claripy.BVS("x", 32, explicit_name=True)

        c = a + b
        assert bz.convert(c).__module__ == "z3.z3"
        assert str(bz.convert(c)), "1 + x"

        c_copy = pickle.loads(pickle.dumps(c, -1))
        assert c_copy is c
        assert bz.convert(c_copy).__module__ == "z3.z3"
        assert str(bz.convert(c_copy)) == "1 + x"

    def test_pickle_frontend(self):
        s = claripy.Solver()
        x = claripy.BVS("x", 32)

        s.add(x == 1)
        assert s.eval(x, 10), (1,)

        ss = pickle.dumps(s)
        del s

        gc.collect()

        s = pickle.loads(ss)
        assert s.eval(x, 10), (1,)

    def test_identity(self):
        a = claripy.BVV(1, 32)
        b = claripy.BVS("x", 32)
        c = a + b
        d = a + b * 50

        c_info = pickle.dumps(c)
        d_info = pickle.dumps(d)

        cc = pickle.loads(c_info)
        assert str(cc) == str(c)
        cd = pickle.loads(d_info)
        assert str(cd) == str(d)
        assert c.args[0] is d.args[0]

        s = claripy.Solver()
        x = claripy.BVS("x", 32)
        s.add(x == 3)
        s.finalize()
        ss = pickle.loads(pickle.dumps(s))
        assert str(s.constraints) == str(ss.constraints)
        assert str(s.variables) == str(ss.variables)

        s = claripy.SolverComposite()
        x = claripy.BVS("x", 32)
        s.add(x == 3)
        s.finalize()
        ss = pickle.loads(pickle.dumps(s))
        old_constraint_sets = [[hash(j) for j in k.constraints] for k in s._solver_list]
        new_constraint_sets = [[hash(j) for j in k.constraints] for k in ss._solver_list]
        assert old_constraint_sets == new_constraint_sets
        assert str(s.variables) == str(ss.variables)


if __name__ == "__main__":
    unittest.main()<|MERGE_RESOLUTION|>--- conflicted
+++ resolved
@@ -1,11 +1,7 @@
-<<<<<<< HEAD
 # pylint: disable=missing-class-docstring,no-self-use
-import gc
-=======
 from __future__ import annotations
 
-import logging
->>>>>>> 4a7da3d2
+import gc
 import pickle
 import unittest
 
